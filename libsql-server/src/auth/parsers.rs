use crate::auth::{constants::GRPC_AUTH_HEADER, AuthError};

use anyhow::{bail, Context as _, Result};
use axum::http::HeaderValue;
use tonic::metadata::MetadataMap;

use super::UserAuthContext;

pub fn parse_http_basic_auth_arg(arg: &str) -> Result<Option<String>> {
    if arg == "always" {
        return Ok(Some("always".to_string()));
    }

    let Some((scheme, param)) = arg.split_once(':') else {
        bail!("invalid HTTP auth config: {arg}")
    };

    if scheme == "basic" {
        Ok(Some(param.into()))
    } else {
        bail!("unsupported HTTP auth scheme: {scheme:?}")
    }
}

pub fn parse_jwt_key(data: &str) -> Result<jsonwebtoken::DecodingKey> {
    if data.starts_with("-----BEGIN PUBLIC KEY-----") {
        jsonwebtoken::DecodingKey::from_ed_pem(data.as_bytes())
            .context("Could not decode Ed25519 public key from PEM")
    } else if data.starts_with("-----BEGIN PRIVATE KEY-----") {
        bail!("Received a private key, but a public key is expected")
    } else if data.starts_with("-----BEGIN") {
        bail!("Key is in unsupported PEM format")
    } else {
        jsonwebtoken::DecodingKey::from_ed_components(data)
            .map_err(|e| anyhow::anyhow!("Could not decode Ed25519 public key from base64: {e}"))
    }
}

pub(crate) fn parse_grpc_auth_header(metadata: &MetadataMap) -> Result<UserAuthContext, tonic::Status> {

    metadata.get(GRPC_AUTH_HEADER)
        .map(|v| v.to_str().expect("Auth should be ASCII")) // fixme we should not use expect
        .and_then(|auth_str| auth_string_to_auth_context(auth_str).ok())
        .context("Failed to parse grpc auth header")
        .map_err(|err| tonic::Status::new(tonic::Code::InvalidArgument, format!("{}", err)))
}

// todo this should be a constructor or a factory associates iwth userauthcontext
pub fn auth_string_to_auth_context(
    auth_string: &str,
) -> Result<UserAuthContext> {

    let(scheme, token) = auth_string.split_once(' ').context("malformed auth header string")?;
    
    Ok(UserAuthContext{
        scheme: Some(scheme.into()), 
        token: Some(token.into()),
    })
}


pub fn parse_http_auth_header<'a>(
    expected_scheme: &str,
    auth_header: &'a Option<HeaderValue>,
) -> Result<&'a str, AuthError> {
    let Some(header) = auth_header else {
        return Err(AuthError::HttpAuthHeaderMissing);
    };

    let Ok(header) = header.to_str() else {
        return Err(AuthError::HttpAuthHeaderInvalid);
    };

    let Some((scheme, param)) = header.split_once(' ') else {
        return Err(AuthError::HttpAuthHeaderInvalid);
    };

    if !scheme.eq_ignore_ascii_case(expected_scheme) {
        return Err(AuthError::HttpAuthHeaderUnsupportedScheme);
    }

    Ok(param)
}

#[cfg(test)]
mod tests {
    use axum::http::HeaderValue;
    use hyper::header::AUTHORIZATION;

    use crate::auth::{parse_http_auth_header, AuthError};

    use super::parse_http_basic_auth_arg;

    #[test]
    fn parse_http_auth_header_returns_auth_header_param_when_valid() {
        assert_eq!(
            parse_http_auth_header("basic", &HeaderValue::from_str("Basic abc").ok()).unwrap(),
            "abc"
        )
    }

    #[test]
    fn parse_http_auth_header_errors_when_auth_header_missing() {
        assert_eq!(
            parse_http_auth_header("basic", &None).unwrap_err(),
            AuthError::HttpAuthHeaderMissing
        )
    }

    #[test]
    fn parse_http_auth_header_errors_when_auth_header_cannot_be_converted_to_str() {
        assert_eq!(
            parse_http_auth_header("basic", &Some(HeaderValue::from_name(AUTHORIZATION)))
                .unwrap_err(),
            AuthError::HttpAuthHeaderInvalid
        )
    }

    #[test]
    fn parse_http_auth_header_errors_when_auth_header_invalid_format() {
        assert_eq!(
            parse_http_auth_header("basic", &HeaderValue::from_str("invalid").ok()).unwrap_err(),
            AuthError::HttpAuthHeaderInvalid
        )
    }

    #[test]
    fn parse_http_auth_header_errors_when_auth_header_is_unsupported_scheme() {
        assert_eq!(
            parse_http_auth_header("basic", &HeaderValue::from_str("Bearer abc").ok()).unwrap_err(),
            AuthError::HttpAuthHeaderUnsupportedScheme
        )
    }
<<<<<<< HEAD
}
=======

    #[test]
    fn parse_http_auth_arg_always() {
        let out = parse_http_basic_auth_arg("always").unwrap();
        assert_eq!(out, Some("always".to_string()));
    }
}
>>>>>>> adf36104
<|MERGE_RESOLUTION|>--- conflicted
+++ resolved
@@ -37,12 +37,16 @@
 }
 
 pub(crate) fn parse_grpc_auth_header(metadata: &MetadataMap) -> Result<UserAuthContext, tonic::Status> {
+    // todo print metadata
+    // tracing::trace!()
+    let header = metadata.get(GRPC_AUTH_HEADER)
+        .ok_or(tonic::Status::new(tonic::Code::Unauthenticated,""))?;
 
-    metadata.get(GRPC_AUTH_HEADER)
-        .map(|v| v.to_str().expect("Auth should be ASCII")) // fixme we should not use expect
-        .and_then(|auth_str| auth_string_to_auth_context(auth_str).ok())
-        .context("Failed to parse grpc auth header")
-        .map_err(|err| tonic::Status::new(tonic::Code::InvalidArgument, format!("{}", err)))
+    let header_str = header.to_str().context("Auth should be ASCII")
+        .map_err(|err| tonic::Status::new(tonic::Code::InvalidArgument, ""))?;
+
+    auth_string_to_auth_context(header_str).context(format!("Failed parse grpc auth: {header_str}"))
+        .map_err(|err| tonic::Status::new(tonic::Code::InvalidArgument, ""))?;
 }
 
 // todo this should be a constructor or a factory associates iwth userauthcontext
@@ -131,9 +135,6 @@
             AuthError::HttpAuthHeaderUnsupportedScheme
         )
     }
-<<<<<<< HEAD
-}
-=======
 
     #[test]
     fn parse_http_auth_arg_always() {
@@ -141,4 +142,3 @@
         assert_eq!(out, Some("always".to_string()));
     }
 }
->>>>>>> adf36104
