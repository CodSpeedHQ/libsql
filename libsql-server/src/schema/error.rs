--- conflicted
+++ resolved
@@ -2,11 +2,8 @@
 use hyper::StatusCode;
 
 use crate::{error::ResponseError, namespace::NamespaceName};
-<<<<<<< HEAD
-=======
 
 type BoxError = Box<dyn std::error::Error + Send + Sync + 'static>;
->>>>>>> 57861f62
 
 #[derive(Debug, thiserror::Error)]
 pub enum Error {
@@ -30,8 +27,6 @@
     MigrationContainsTransactionStatements,
     #[error("an error occured while backing up the meta store")]
     MetaStoreBackupFailure,
-<<<<<<< HEAD
-=======
     #[error("Failed to load namespace: {0}")]
     NamespaceLoad(BoxError),
     #[error("Failed to connect to namespace `{0}`: {1}")]
@@ -44,7 +39,6 @@
     DryRunFailure(String),
     #[error("migration failed: {0}")]
     MigrationFailure(String),
->>>>>>> 57861f62
 }
 
 impl ResponseError for Error {}
