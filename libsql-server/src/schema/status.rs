--- conflicted
+++ resolved
@@ -28,13 +28,10 @@
     pub(crate) fn status_mut(&mut self) -> &mut MigrationTaskStatus {
         &mut self.status
     }
-<<<<<<< HEAD
-=======
 
     pub fn task_id(&self) -> i64 {
         self.task_id
     }
->>>>>>> 57861f62
 }
 
 #[derive(Debug, Clone)]
