--- conflicted
+++ resolved
@@ -59,14 +59,9 @@
                     },
                     encryption_config: None,
                     read_your_writes: true,
-<<<<<<< HEAD
-                    periodic_sync: None,
+                    sync_interval: None,
                     http_request_callback: None,
                     namespace: None
-=======
-                    sync_interval: None,
-                    http_request_callback: None
->>>>>>> d32bd5f2
                 },
             }
         }
@@ -257,14 +252,9 @@
                     },
                 encryption_config,
                 read_your_writes,
-<<<<<<< HEAD
-                periodic_sync,
+                sync_interval,
                 http_request_callback,
                 namespace
-=======
-                sync_interval,
-                http_request_callback
->>>>>>> d32bd5f2
             } = self.inner;
 
             let connector = if let Some(connector) = connector {
@@ -290,14 +280,9 @@
                 version,
                 read_your_writes,
                 encryption_config.clone(),
-<<<<<<< HEAD
-                periodic_sync,
+                sync_interval,
                 http_request_callback,
                 namespace,
-=======
-                sync_interval,
-                http_request_callback
->>>>>>> d32bd5f2
             )
             .await?;
 
