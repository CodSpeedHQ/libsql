# 2008 June 21
#
# The author disclaims copyright to this source code.  In place of
# a legal notice, here is a blessing:
#
#    May you do good and not evil.
#    May you find forgiveness for yourself and forgive others.
#    May you share freely, never taking more than you give.
#
#***********************************************************************
#

set testdir [file dirname $argv0]
source $testdir/tester.tcl
db close

#-------------------------------------------------------------------------
# test_suite NAME OPTIONS
#
# where available options are:  
#
#       -description TITLE                  (default "")
#       -initialize  SCRIPT                 (default "")
#       -shutdown    SCRIPT                 (default "")
#       -presql      SQL                    (default "")
#       -files       LIST-OF-FILES          (default $::ALLTESTS)
#       -prefix      NAME                   (default "$::NAME.")
#       -dbconfig    SCRIPT                 (default "")
#
proc test_suite {name args} {

  set default(-shutdown)    ""
  set default(-initialize)  ""
  set default(-presql)      ""
  set default(-description) "no description supplied (fixme)"
  set default(-files)       ""
  set default(-prefix)      "${name}."
  set default(-dbconfig)    ""

  array set options [array get default]
  if {[llength $args]%2} {
    error "uneven number of options/switches passed to test_suite"
  }
  foreach {k v} $args {
    set o [array names options ${k}*]
    if {[llength $o]>1}  { error "ambiguous option: $k" }
    if {[llength $o]==0} { error "unknown option: $k" }
    set options([lindex $o 0]) $v
  }

  set     ::testspec($name) [array get options]
  lappend ::testsuitelist $name
}

#-------------------------------------------------------------------------
# test_set ARGS...
#
proc test_set {args} {
  set isExclude 0
  foreach a $args {
    if {[string match -* $a]} {
      switch -- $a {
        -include { set isExclude 0 }
        -exclude { set isExclude 1 }
        default {
          error "Unknown switch: $a"
        }
      }
    } elseif {$isExclude == 0} {
      foreach f $a { set t($f) 1 }
    } else {
      foreach f $a { array unset t $f }
      foreach f $a { array unset t */$f }
    }
  }

  return [array names t]
}

#-------------------------------------------------------------------------
# Set up the following global list variables containing the names of 
# various test scripts:
#
#   $alltests
#   $allquicktests
#
set alltests [list]
foreach f [glob $testdir/*.test] { lappend alltests [file tail $f] }
foreach f [glob -nocomplain $testdir/../ext/rtree/*.test] { 
  lappend alltests $f 
}
foreach f [glob -nocomplain $testdir/../ext/session/*.test] { 
  lappend alltests $f 
}

if {$::tcl_platform(platform)!="unix"} {
  set alltests [test_set $alltests -exclude crash.test crash2.test]
}
set alltests [test_set $alltests -exclude {
  all.test        async.test         quick.test  veryquick.test
  memleak.test    permutations.test  soak.test   fts3.test
<<<<<<< HEAD
  mallocAll.test  rtree.test         full.test   session.test
=======
  mallocAll.test  rtree.test         full.test   extraquick.test
>>>>>>> aca55cfe
}]

set allquicktests [test_set $alltests -exclude {
  async2.test async3.test backup_ioerr.test corrupt.test
  corruptC.test crash.test crash2.test crash3.test crash4.test crash5.test
  crash6.test crash7.test delete3.test e_fts3.test fts3rnd.test
  fkey_malloc.test fuzz.test fuzz3.test fuzz_malloc.test in2.test loadext.test
  misc7.test mutex2.test notify2.test onefile.test pagerfault2.test 
  savepoint4.test savepoint6.test select9.test 
  speed1.test speed1p.test speed2.test speed3.test speed4.test 
  speed4p.test sqllimits1.test tkt2686.test thread001.test thread002.test
  thread003.test thread004.test thread005.test trans2.test vacuum3.test 
  incrvacuum_ioerr.test autovacuum_crash.test btree8.test shared_err.test
  vtab_err.test walslow.test walcrash.test walcrash3.test
  walthread.test rtree3.test indexfault.test securedel2.test
  sort3.test sort4.test fts4growth.test fts4growth2.test
  bigsort.test ota.test
}]
if {[info exists ::env(QUICKTEST_INCLUDE)]} {
  set allquicktests [concat $allquicktests $::env(QUICKTEST_INCLUDE)]
}
if {[info exists ::env(QUICKTEST_OMIT)]} {
  foreach x [split $::env(QUICKTEST_OMIT) ,] {
    regsub -all \\y$x\\y $allquicktests {} allquicktests
  }
}

# If the TEST_FAILURE environment variable is set, it means that we what to
# deliberately provoke test failures in order to test the test infrastructure.
# Only the main.test module is needed for this.
#
if {[info exists ::env(TEST_FAILURE)]} {
  set allquicktests main.test
}

#############################################################################
# Start of tests
#

#-------------------------------------------------------------------------
# Define the generic test suites:
#
#   veryquick
#   quick
#   full
#
lappend ::testsuitelist xxx

test_suite "veryquick" -prefix "" -description {
  "Very" quick test suite. Runs in minutes on a workstation.
  This test suite is the same as the "quick" tests, except that some files
  that test malloc and IO errors are omitted.
} -files [
  test_set $allquicktests -exclude *malloc* *ioerr* *fault* *bigfile*
]

test_suite "extraquick" -prefix "" -description {
  "Extra" quick test suite. Runs in a few minutes on a workstation.
  This test suite is the same as the "veryquick" tests, except that
  slower tests are omitted.
} -files [
  test_set $allquicktests -exclude *malloc* *ioerr* *fault* *bigfile* \
     wal3.test fts4merge* sort2.test mmap1.test walcrash* \
     percentile.test where8m.test walcksum.test savepoint3.test \
     fuzzer1.test fuzzer3.test fts3expr3.test
]

test_suite "mmap" -prefix "mm-" -description {
  Similar to veryquick. Except with memory mapping enabled.
} -presql {
  pragma mmap_size = 268435456;
} -files [
  test_set $allquicktests -exclude *malloc* *ioerr* *fault* -include malloc.test
]

test_suite "valgrind" -prefix "" -description {
  Run the "veryquick" test suite with a couple of multi-process tests (that
  fail under valgrind) omitted.
} -files [
  test_set $allquicktests -exclude *malloc* *ioerr* *fault* wal.test \
              shell*.test crash8.test atof1.test selectG.test \
              tkt-fc62af4523.test
] -initialize {
  set ::G(valgrind) 1
} -shutdown {
  unset -nocomplain ::G(valgrind)
}

test_suite "valgrind-nolookaside" -prefix "" -description {
  Run the "veryquick" test suite with a couple of multi-process tests (that
  fail under valgrind) omitted.
} -files [
  test_set $allquicktests -exclude *malloc* *ioerr* *fault* wal.test atof1.test
] -initialize {
  set ::G(valgrind) 1
  catch {db close}
  sqlite3_shutdown
  sqlite3_config_lookaside 0 0
  sqlite3_initialize
  autoinstall_test_functions
} -shutdown {
  catch {db close}
  sqlite3_shutdown
  sqlite3_config_lookaside 100 500
  sqlite3_initialize
  autoinstall_test_functions
  unset -nocomplain ::G(valgrind)
}


test_suite "quick" -prefix "" -description {
  Quick test suite. Runs in around 10 minutes on a workstation.
} -files [
  test_set $allquicktests
]

test_suite "full" -prefix "" -description {
  Full test suite. Takes a long time.
} -files [ 
  test_set $alltests 
] -initialize {
  unset -nocomplain ::G(isquick)
}

test_suite "threads" -prefix "" -description {
  All multi-threaded tests.
} -files {
  notify2.test   thread001.test thread002.test thread003.test 
  thread004.test thread005.test walthread.test
}

test_suite "fts3" -prefix "" -description {
  All FTS3 tests except fts3rnd.test.
} -files {
  fts3aa.test fts3ab.test fts3ac.test fts3ad.test fts3ae.test
  fts3af.test fts3ag.test fts3ah.test fts3ai.test fts3aj.test
  fts3ak.test fts3al.test fts3am.test fts3an.test fts3ao.test
  fts3atoken.test fts3b.test fts3c.test fts3cov.test fts3d.test
  fts3defer.test fts3defer2.test fts3e.test fts3expr.test fts3expr2.test 
  fts3expr3.test
  fts3near.test fts3query.test fts3shared.test fts3snippet.test 
  fts3sort.test
  fts3fault.test fts3malloc.test fts3matchinfo.test
  fts3aux1.test fts3comp1.test fts3auto.test
  fts4aa.test fts4content.test
  fts3conf.test fts3prefix.test fts3fault2.test fts3corrupt.test
  fts3corrupt2.test fts3first.test fts4langid.test fts4merge.test
  fts4check.test fts4unicode.test fts4noti.test
  fts3varint.test
  fts4growth.test fts4growth2.test
}

test_suite "nofaultsim" -prefix "" -description {
  "Very" quick test suite. Runs in less than 5 minutes on a workstation. 
  This test suite is the same as the "quick" tests, except that some files
  that test malloc and IO errors are omitted.
} -files [
  test_set $allquicktests -exclude *malloc* *ioerr* *fault*
] -initialize {
  catch {db close}
  sqlite3_shutdown
  install_malloc_faultsim 0
  sqlite3_initialize
  autoinstall_test_functions
} -shutdown {
  unset -nocomplain ::G(valgrind)
}

test_suite "queryplanner" -prefix "" -description {
  Tests of the query planner and query optimizer
} -files {
  alter2.test alter3.test alter4.test alter.test analyze3.test
  analyze4.test analyze5.test analyze6.test analyze7.test analyze8.test
  analyze.test attach2.test attach3.test attach4.test
  attach.test autoinc.test autoindex1.test between.test cast.test
  check.test closure01.test coalesce.test collate1.test collate2.test
  collate3.test collate4.test collate5.test collate6.test collate7.test
  collate8.test collate9.test collateA.test colmeta.test colname.test
  conflict.test count.test coveridxscan.test createtab.test cse.test
  date.test dbstatus2.test dbstatus.test default.test delete2.test
  delete3.test delete.test descidx1.test descidx2.test descidx3.test
  distinctagg.test distinct.test e_createtable.test e_delete.test
  e_droptrigger.test e_dropview.test e_expr.test e_insert.test
  eqp.test e_reindex.test e_resolve.test e_select2.test e_select.test
  e_update.test exists.test expr.test fkey1.test fkey2.test fkey3.test
  fkey4.test fkey5.test func2.test func3.test func.test 
  in3.test in4.test in5.test index2.test index3.test
  index4.test index5.test indexedby.test index.test
  insert2.test insert3.test insert4.test insert5.test insert.test
  instr.test in.test intpkey.test join2.test join3.test join4.test
  join5.test join6.test join.test like2.test like.test limit.test
  minmax2.test minmax3.test minmax4.test minmax.test misc1.test misc2.test
  misc3.test misc4.test misc5.test misc6.test misc7.test orderby1.test
  orderby2.test orderby3.test orderby4.test randexpr1.test regexp1.test
  reindex.test rowhash.test rowid.test schema2.test schema3.test
  schema4.test schema5.test schema.test
  select1.test select2.test select3.test select4.test select5.test
  select6.test select7.test select8.test select9.test selectA.test
  selectB.test selectC.test selectD.test selectE.test sidedelete.test
  sort.test spellfix.test subquery2.test subquery.test subselect.test
  substr.test tkt-02a8e81d44.test tkt1435.test tkt1443.test tkt1444.test
  tkt1449.test tkt1473.test tkt1501.test tkt1512.test tkt1514.test
  tkt1536.test tkt1537.test tkt1567.test tkt1644.test tkt1667.test
  tkt1873.test tkt2141.test tkt2192.test tkt2213.test tkt2251.test
  tkt2285.test tkt2332.test tkt2339.test tkt2391.test tkt2409.test
  tkt2450.test tkt2565.test tkt2640.test tkt2643.test tkt2686.test
  tkt-26ff0c2d1e.test tkt2767.test tkt2817.test tkt2820.test tkt2822.test
  tkt2832.test tkt2854.test tkt2920.test tkt2927.test tkt2942.test
  tkt-2a5629202f.test tkt-2d1a5c67d.test tkt-2ea2425d34.test tkt3080.test
  tkt3093.test tkt3121.test tkt-31338dca7e.test tkt-313723c356.test
  tkt3201.test tkt3292.test tkt3298.test tkt3334.test tkt3346.test
  tkt3357.test tkt3419.test tkt3424.test tkt3442.test tkt3457.test
  tkt3461.test tkt3493.test tkt3508.test tkt3522.test tkt3527.test
  tkt3541.test tkt3554.test tkt3581.test tkt35xx.test tkt3630.test
  tkt3718.test tkt3731.test tkt3757.test tkt3761.test tkt3762.test
  tkt3773.test tkt3791.test tkt3793.test tkt3810.test tkt3824.test
  tkt3832.test tkt3838.test tkt3841.test tkt-385a5b56b9.test tkt3871.test
  tkt3879.test tkt-38cb5df375.test tkt3911.test tkt3918.test tkt3922.test
  tkt3929.test tkt3935.test tkt3992.test tkt3997.test tkt-3998683a16.test
  tkt-3a77c9714e.test tkt-3fe897352e.test tkt4018.test tkt-4a03edc4c8.test
  tkt-4dd95f6943.test tkt-54844eea3f.test tkt-5d863f876e.test
  tkt-5e10420e8d.test tkt-5ee23731f.test tkt-6bfb98dfc0.test
  tkt-752e1646fc.test tkt-78e04e52ea.test tkt-7a31705a7e6.test
  tkt-7bbfb7d442.test tkt-80ba201079.test tkt-80e031a00f.test
  tkt-8454a207b9.test tkt-91e2e8ba6f.test tkt-94c04eaadb.test
  tkt-9d68c883.test tkt-a7b7803e.test tkt-b1d3a2e531.test
  tkt-b351d95f9.test tkt-b72787b1.test tkt-bd484a090c.test
  tkt-bdc6bbbb38.test tkt-c48d99d690.test tkt-cbd054fa6b.test
  tkt-d11f09d36e.test tkt-d635236375.test tkt-d82e3f3721.test
  tkt-f3e5abed55.test tkt-f777251dc7a.test tkt-f7b4edec.test
  tkt-f973c7ac31.test tkt-fa7bf5ec.test tkt-fc62af4523.test
  tkt-fc7bd6358f.test trigger1.test trigger2.test trigger3.test
  trigger4.test trigger5.test trigger6.test trigger7.test trigger8.test
  trigger9.test triggerA.test triggerB.test triggerC.test triggerD.test
  types2.test types3.test types.test unique.test unordered.test
  update.test view.test vtab1.test vtab2.test vtab3.test vtab4.test
  vtab5.test vtab6.test vtab7.test vtab8.test vtab9.test vtab_alter.test
  vtabA.test vtabB.test vtabC.test vtabD.test vtabE.test
  vtabF.test where2.test where3.test where4.test where5.test where6.test
  where7.test where8m.test where8.test where9.test whereA.test whereB.test
  whereC.test whereD.test whereE.test whereF.test wherelimit.test
  where.test
}

test_suite "vfslog" -prefix "" -description {
  "Vfslog" quick test suite. Like "veryquick" except does not omits
  a few tests that do not work with a version 1 VFS. And the quota* tests,
  which do not work with a VFS that uses the pVfs argument passed to
  sqlite3_vfs methods.
} -files [
  test_set $allquicktests -exclude *malloc* *ioerr* *fault* oserror.test \
  pager1.test syscall.test sysfault.test tkt3457.test quota* superlock* \
  wal* mmap*
]

lappend ::testsuitelist xxx
#-------------------------------------------------------------------------
# Define the coverage related test suites:
#
#   coverage-wal
#
test_suite "coverage-wal" -description {
  Coverage tests for file wal.c.
} -files {
  wal.test       wal2.test     wal3.test       walmode.test    
  walbak.test    walhook.test  walcrash2.test  walcksum.test
  walfault.test  walbig.test   walnoshm.test
  wal5.test
} 

test_suite "coverage-pager" -description {
  Coverage tests for file pager.c.
} -files {
  pager1.test    pager2.test  pagerfault.test  pagerfault2.test
  walfault.test  walbak.test  journal2.test    tkt-9d68c883.test
} 

test_suite "coverage-analyze" -description {
  Coverage tests for file analyze.c.
} -files {
  analyze3.test analyze4.test analyze5.test analyze6.test
  analyze7.test analyze8.test analyze9.test analyzeA.test
  analyze.test analyzeB.test mallocA.test
} 

test_suite "coverage-sorter" -description {
  Coverage tests for file vdbesort.c.
} -files {
  sort.test sortfault.test
} 


lappend ::testsuitelist xxx
#-------------------------------------------------------------------------
# Define the permutation test suites:
#

# Run some tests using pre-allocated page and scratch blocks.
#
# mmap1.test is excluded because a good number of its tests depend on 
# the page-cache being larger than the database. But this permutation
# causes the effective limit on the page-cache to be just 24 pages.
#
test_suite "memsubsys1" -description {
  Tests using pre-allocated page and scratch blocks
} -files [
  test_set $::allquicktests -exclude ioerr5.test malloc5.test mmap1.test
] -initialize {
  catch {db close}
  sqlite3_shutdown
  sqlite3_config_pagecache 4096 24
  sqlite3_config_scratch 25000 1
  sqlite3_initialize
  autoinstall_test_functions
} -shutdown {
  catch {db close}
  sqlite3_shutdown
  sqlite3_config_pagecache 0 0
  sqlite3_config_scratch 0 0
  sqlite3_initialize
  autoinstall_test_functions
}

# Run some tests using pre-allocated page and scratch blocks. This time
# the allocations are too small to use in most cases.
#
# Both ioerr5.test and malloc5.test are excluded because they test the
# sqlite3_soft_heap_limit() and sqlite3_release_memory() functionality.
# This functionality is disabled if a pre-allocated page block is provided.
#
test_suite "memsubsys2" -description {
  Tests using small pre-allocated page and scratch blocks
} -files [
  test_set $::allquicktests -exclude ioerr5.test malloc5.test
] -initialize {
  catch {db close}
  sqlite3_shutdown
  sqlite3_config_pagecache 512 5
  sqlite3_config_scratch 1000 1
  sqlite3_initialize
  autoinstall_test_functions
} -shutdown {
  catch {db close}
  sqlite3_shutdown
  sqlite3_config_pagecache 0 0
  sqlite3_config_scratch 0 0
  sqlite3_initialize
  autoinstall_test_functions
}

# Run all tests with the lookaside allocator disabled.
#
test_suite "nolookaside" -description {
  OOM tests with lookaside disabled
} -initialize {
  catch {db close}
  sqlite3_shutdown
  sqlite3_config_lookaside 0 0
  sqlite3_initialize
  autoinstall_test_functions
} -shutdown {
  catch {db close}
  sqlite3_shutdown
  sqlite3_config_lookaside 100 500
  sqlite3_initialize
  autoinstall_test_functions
} -files $::allquicktests

# Run some tests in SQLITE_CONFIG_SINGLETHREAD mode.
#
test_suite "singlethread" -description {
  Tests run in SQLITE_CONFIG_SINGLETHREAD mode
} -initialize {
  catch {db close}
  sqlite3_shutdown
  catch {sqlite3_config singlethread}
  sqlite3_initialize
  autoinstall_test_functions
} -files {
  delete.test   delete2.test  insert.test  rollback.test  select1.test
  select2.test  trans.test    update.test  vacuum.test    types.test
  types2.test   types3.test
} -shutdown {
  catch {db close}
  sqlite3_shutdown
  catch {sqlite3_config serialized}
  sqlite3_initialize
  autoinstall_test_functions
}

test_suite "nomutex" -description {
  Tests run with the SQLITE_OPEN_MULTITHREADED flag passed to sqlite3_open().
} -initialize {
  rename sqlite3 sqlite3_nomutex
  proc sqlite3 {args} {
    if {[string range [lindex $args 0] 0 0] ne "-"} {
      lappend args -fullmutex 0 -nomutex 1
    }
    uplevel [concat sqlite3_nomutex $args]
  }
} -files {
  delete.test   delete2.test  insert.test  rollback.test  select1.test
  select2.test  trans.test    update.test  vacuum.test    types.test
  types2.test   types3.test
} -shutdown {
  rename sqlite3 {}
  rename sqlite3_nomutex sqlite3
}

# Run some tests in SQLITE_CONFIG_MULTITHREAD mode.
#
test_suite "multithread" -description {
  Tests run in SQLITE_CONFIG_MULTITHREAD mode
} -initialize {
  catch {db close}
  sqlite3_shutdown
  catch {sqlite3_config multithread}
  sqlite3_initialize
  autoinstall_test_functions
} -files {
  delete.test   delete2.test  insert.test  rollback.test  select1.test
  select2.test  trans.test    update.test  vacuum.test    types.test
  types2.test   types3.test   sort4.test
} -shutdown {
  catch {db close}
  sqlite3_shutdown
  catch {sqlite3_config serialized}
  sqlite3_initialize
  autoinstall_test_functions
}

# Run some tests in SQLITE_OPEN_FULLMUTEX mode.
#
test_suite "fullmutex" -description {
  Tests run in SQLITE_OPEN_FULLMUTEX mode
} -initialize {
  rename sqlite3 sqlite3_fullmutex
  proc sqlite3 {args} {
    if {[string range [lindex $args 0] 0 0] ne "-"} {
      lappend args -nomutex 0 -fullmutex 1
    }
    uplevel [concat sqlite3_fullmutex $args]
  }
} -files {
  delete.test   delete2.test  insert.test  rollback.test  select1.test
  select2.test  trans.test    update.test  vacuum.test    types.test
  types2.test   types3.test
} -shutdown {
  rename sqlite3 {}
  rename sqlite3_fullmutex sqlite3
}

# Run some tests using the "onefile" demo.
#
test_suite "onefile" -description {
  Run some tests using the "test_onefile.c" demo
} -initialize {
  rename sqlite3 sqlite3_onefile
  proc sqlite3 {args} {
    if {[string range [lindex $args 0] 0 0] ne "-"} {
      lappend args -vfs fs
    }
    uplevel [concat sqlite3_onefile $args]
  }
} -files {
  conflict.test  insert.test   insert2.test  insert3.test
  rollback.test  select1.test  select2.test  select3.test
} -shutdown {
  rename sqlite3 {}
  rename sqlite3_onefile sqlite3
}

# Run some tests using UTF-16 databases.
#
test_suite "utf16" -description {
  Run tests using UTF-16 databases
} -presql {
  pragma encoding = 'UTF-16'
} -files {
    alter.test alter3.test
    analyze.test analyze3.test analyze4.test analyze5.test analyze6.test
    analyze7.test analyze8.test analyze9.test analyzeA.test analyzeB.test
    auth.test bind.test blob.test capi2.test capi3.test collate1.test
    collate2.test collate3.test collate4.test collate5.test collate6.test
    conflict.test date.test delete.test expr.test fkey1.test func.test
    hook.test index.test insert2.test insert.test interrupt.test in.test
    intpkey.test ioerr.test join2.test join.test lastinsert.test
    laststmtchanges.test limit.test lock2.test lock.test main.test 
    memdb.test minmax.test misc1.test misc2.test misc3.test notnull.test
    null.test progress.test quote.test rowid.test select1.test select2.test
    select3.test select4.test select5.test select6.test sort.test 
    subselect.test tableapi.test table.test temptable.test
    trace.test trigger1.test trigger2.test trigger3.test
    trigger4.test types2.test types.test unique.test update.test
    vacuum.test view.test where.test
}

# Run some tests in exclusive locking mode.
#
test_suite "exclusive" -description {
  Run tests in exclusive locking mode.
} -presql {
  pragma locking_mode = 'exclusive'
} -files {
  rollback.test select1.test select2.test 
  malloc.test ioerr.test
} 

# Run some tests in exclusive locking mode with truncated journals.
#
test_suite "exclusive-truncate" -description {
  Run tests in exclusive locking mode and truncate journal mode.
} -presql {
  pragma locking_mode = 'exclusive';
  pragma journal_mode = TRUNCATE;
} -files {
  delete.test delete2.test insert.test rollback.test select1.test
  select2.test update.test malloc.test ioerr.test
} 

# Run some tests in persistent journal mode.
#
test_suite "persistent_journal" -description {
  Run tests in persistent-journal mode.
} -presql {
  pragma journal_mode = persist
} -files {
  delete.test delete2.test insert.test rollback.test select1.test
  select2.test trans.test update.test vacuum.test 
}

# Run some tests in truncating journal mode.
#
test_suite "truncate_journal" -description {
  Run tests in persistent-journal mode.
} -presql {
  pragma journal_mode = truncate
} -files {
  delete.test delete2.test insert.test rollback.test select1.test
  select2.test trans.test update.test vacuum.test 
  malloc.test ioerr.test
}

# Run some error tests in persistent journal mode.
#
test_suite "persistent_journal_error" -description {
  Run malloc.test and ioerr.test in persistent-journal mode.
} -presql {
  pragma journal_mode = persist
} -files {
  malloc.test ioerr.test
}

# Run some tests in no journal mode.
#
test_suite "no_journal" -description {
  Run tests in no-journal mode.
} -presql {
  pragma journal_mode = persist
} -files {
  delete.test delete2.test insert.test rollback.test select1.test
  select2.test trans.test update.test vacuum.test 
}

# Run some error tests in no journal mode.
#
test_suite "no_journal_error" -description {
  Run malloc.test and ioerr.test in no-journal mode.
} -presql {
  pragma journal_mode = persist
} -files {
  malloc.test ioerr.test
}

# Run some crash-tests in autovacuum mode.
#
test_suite "autovacuum_crash" -description {
  Run crash.test in autovacuum mode.
} -presql {
  pragma auto_vacuum = 1
} -files crash.test

# Run some ioerr-tests in autovacuum mode.
#
test_suite "autovacuum_ioerr" -description {
  Run ioerr.test in autovacuum mode.
} -presql {
  pragma auto_vacuum = 1
} -files ioerr.test

# Run tests with an in-memory journal.
#
test_suite "inmemory_journal" -description {
  Run tests with an in-memory journal file.
} -presql {
  pragma journal_mode = 'memory'
} -files [test_set $::allquicktests -exclude {
  # Exclude all tests that simulate IO errors.
  autovacuum_ioerr2.test incrvacuum_ioerr.test ioerr.test
  ioerr.test ioerr2.test ioerr3.test ioerr4.test ioerr5.test
  vacuum3.test incrblob_err.test diskfull.test backup_ioerr.test
  e_fts3.test fts3cov.test fts3malloc.test fts3rnd.test
  fts3snippet.test mmapfault.test

  # Exclude test scripts that use tcl IO to access journal files or count
  # the number of fsync() calls.
  pager.test exclusive.test jrnlmode.test sync.test misc1.test 
  journal1.test conflict.test crash8.test tkt3457.test io.test
  journal3.test 8_3_names.test

  pager1.test async4.test corrupt.test filefmt.test pager2.test
  corrupt5.test corruptA.test pageropt.test

  # Exclude stmt.test, which expects sub-journals to use temporary files.
  stmt.test

  zerodamage.test

  # WAL mode is different.
  wal* tkt-2d1a5c67d.test backcompat.test e_wal* rowallock.test
}]

ifcapable mem3 {
  test_suite "memsys3" -description {
    Run tests using the allocator in mem3.c.
  } -files [test_set $::allquicktests -exclude {
    autovacuum.test           delete3.test              manydb.test
    bigrow.test               incrblob2.test            memdb.test
    bitvec.test               index2.test               memsubsys1.test
    capi3c.test               ioerr.test                memsubsys2.test
    capi3.test                join3.test                pagesize.test
    collate5.test             limit.test                backup_ioerr.test
    backup_malloc.test
  }] -initialize {
    catch {db close}
    sqlite3_reset_auto_extension
    sqlite3_shutdown
    sqlite3_config_heap 25000000 0
    sqlite3_config_lookaside 0 0
    ifcapable mem5 {
      # If both memsys3 and memsys5 are enabled in the build, the call to
      # [sqlite3_config_heap] will initialize the system to use memsys5.
      # The following overrides this preference and installs the memsys3
      # allocator.
      sqlite3_install_memsys3
    }
    install_malloc_faultsim 1 
    sqlite3_initialize
    autoinstall_test_functions
  } -shutdown {
    catch {db close}
    sqlite3_shutdown
    sqlite3_config_heap 0 0
    sqlite3_config_lookaside 100 500
    install_malloc_faultsim 1 
    sqlite3_initialize
    autoinstall_test_functions
  }
}

ifcapable mem5 {
  test_suite "memsys5" -description {
    Run tests using the allocator in mem5.c.
  } -files [test_set $::allquicktests -exclude {
    autovacuum.test           delete3.test              manydb.test
    bigrow.test               incrblob2.test            memdb.test
    bitvec.test               index2.test               memsubsys1.test
    capi3c.test               ioerr.test                memsubsys2.test
    capi3.test                join3.test                pagesize.test
    collate5.test             limit.test                zeroblob.test
  }] -initialize {
    catch {db close}
    sqlite3_shutdown
    sqlite3_config_heap 25000000 64
    sqlite3_config_lookaside 0 0
    install_malloc_faultsim 1 
    sqlite3_initialize
    autoinstall_test_functions
  } -shutdown {
    catch {db close}
    sqlite3_shutdown
    sqlite3_config_heap 0 0
    sqlite3_config_lookaside 100 500
    install_malloc_faultsim 1 
    sqlite3_initialize
    autoinstall_test_functions
  }

  test_suite "memsys5-2" -description {
    Run tests using the allocator in mem5.c in a different configuration.
  } -files {
    select1.test 
  } -initialize {
    catch {db close}
    sqlite3_shutdown
    sqlite3_config_memstatus 0
    sqlite3_config_heap 40000000 16
    sqlite3_config_lookaside 0 0
    install_malloc_faultsim 1 
    sqlite3_initialize
    autoinstall_test_functions
  } -shutdown {
    catch {db close}
    sqlite3_shutdown
    sqlite3_config_heap 0 0
    sqlite3_config_lookaside 100 500
    install_malloc_faultsim 1 
    sqlite3_initialize
    autoinstall_test_functions
  }
}

ifcapable threadsafe {
  test_suite "no_mutex_try" -description {
     The sqlite3_mutex_try() interface always fails
  } -files [
    test_set $::allquicktests -exclude mutex1.test mutex2.test
  ] -initialize {
    catch {db close}
    sqlite3_shutdown
    install_mutex_counters 1
    set ::disable_mutex_try 1
    sqlite3_initialize
    autoinstall_test_functions
  } -shutdown {
    catch {db close}
    sqlite3_shutdown
    install_mutex_counters 0
    sqlite3_initialize
    autoinstall_test_functions
  }
}

# run_tests "crash_safe_append" -description {
#   Run crash.test with persistent journals on a SAFE_APPEND file-system.
# } -initialize {
#   rename crashsql sa_crashsql
#   proc crashsql {args} {
#     set options [lrange $args 0 [expr {[llength $args]-2}]]
#     lappend options -char safe_append
#     set sql [lindex $args end]
#     lappend options "
#       PRAGMA journal_mode=persistent;
#       $sql
#     "
#     set fd [open test.db-journal w]
#     puts $fd [string repeat 1234567890 100000]
#     close $fd
#     eval sa_crashsql $options
#   }
# } -shutdown {
#   rename crashsql {}
#   rename sa_crashsql crashsql
# } -files crash.test

test_suite "safe_append" -description {
  Run some tests on a SAFE_APPEND file-system.
} -initialize {
  rename sqlite3 sqlite3_safeappend
  proc sqlite3 {args} {
    if {[string range [lindex $args 0] 0 0] ne "-"} {
      lappend args -vfs devsym
    }
    uplevel [concat sqlite3_safeappend $args]
  }
  sqlite3_simulate_device -char safe_append
} -shutdown {
  rename sqlite3 {}
  rename sqlite3_shutdown sqlite3
} -files [
  test_set $::allquicktests shared_err.test -exclude async3.test
]

# The set of tests to run on the alternative-pcache
set perm-alt-pcache-testset {
  async.test
  attach.test
  delete.test delete2.test
  index.test
  insert.test insert2.test
  join.test join2.test
  rollback.test
  select1.test select2.test
  trans.test
  update.test
}

foreach discard_rate {0 10 50 90 100} {
  test_suite "pcache${discard_rate}" -description "
    Alternative pcache implementation with ${discard_rate}% random discard
  " -initialize "
    catch {db close}
    sqlite3_shutdown
    sqlite3_config_alt_pcache 1 $discard_rate 1
    sqlite3_initialize
    autoinstall_test_functions
  " -shutdown {
    catch {db close}
    sqlite3_shutdown
    sqlite3_config_alt_pcache 0 0 0
    sqlite3_config_lookaside 100 500
    install_malloc_faultsim 1 
    sqlite3_initialize
    autoinstall_test_functions
  } -files ${perm-alt-pcache-testset}
}

test_suite "journaltest" -description {
  Check that pages are synced before being written (test_journal.c).
} -initialize {
  catch {db close}
  register_jt_vfs -default ""
} -shutdown {
  unregister_jt_vfs
} -files [test_set $::allquicktests -exclude {
  wal* incrvacuum.test ioerr.test corrupt4.test io.test crash8.test 
  async4.test bigfile.test backcompat.test
}]

if {[info commands register_demovfs] != ""} {
  test_suite "demovfs" -description {
    Check that the demovfs (code in test_demovfs.c) more or less works.
  } -initialize {
    register_demovfs
  } -shutdown {
    unregister_demovfs
  } -files {
    insert.test   insert2.test  insert3.test rollback.test 
    select1.test  select2.test  select3.test
  }
}

test_suite "wal" -description {
  Run tests with journal_mode=WAL
} -initialize {
  set ::G(savepoint6_iterations) 100
} -shutdown {
  unset -nocomplain ::G(savepoint6_iterations)
} -files {
  savepoint.test     savepoint2.test     savepoint6.test
  trans.test         avtrans.test

  fts3aa.test  fts3ab.test  fts3ac.test  fts3ad.test
  fts3ae.test  fts3af.test  fts3ag.test  fts3ah.test
  fts3ai.test  fts3aj.test  fts3ak.test  fts3al.test
  fts3am.test  fts3an.test  fts3ao.test  fts3b.test
  fts3c.test   fts3d.test   fts3e.test   fts3query.test 
}

test_suite "rtree" -description {
  All R-tree related tests. Provides coverage of source file rtree.c.
} -files [glob -nocomplain $::testdir/../ext/rtree/*.test]

test_suite "session" -description {
  All session module related tests. 
} -files [glob -nocomplain $::testdir/../ext/session/*.test]

test_suite "session_eec" -description {
  All session module related tests with sqlite3_extended_result_codes() set. 
} -files [
  glob -nocomplain $::testdir/../ext/session/*.test
] -dbconfig {
  sqlite3_extended_result_codes $::dbhandle 1
}

test_suite "session_strm" -description {
  All session module related tests using the streaming APIs.
} -files [
  glob -nocomplain $::testdir/../ext/session/*.test
] -dbconfig {
  set ::sqlite3session_streams 1
}

test_suite "ota" -description {
  OTA tests.
} -files [
  test_set [glob -nocomplain $::testdir/../ext/ota/*.test] -exclude ota.test
]

test_suite "no_optimization" -description {
  Run test scripts with optimizations disabled using the
  sqlite3_test_control(SQLITE_TESTCTRL_OPTIMIZATIONS) interface.
} -files {
  where.test where2.test where3.test where4.test where5.test
  where6.test where7.test where8.test where9.test
  whereA.test whereB.test wherelimit.test
  select1.test select2.test select3.test select4.test select5.test
  select7.test select8.test selectA.test selectC.test
} -dbconfig {
  optimization_control $::dbhandle all 0
}

test_suite "prepare" -description {
  Run tests with the db connection using sqlite3_prepare() instead of _v2().
} -dbconfig {
  db_use_legacy_prepare $::dbhandle 1
  #$::dbhandle cache size 0
} -files [
  test_set $allquicktests -exclude *malloc* *ioerr* *fault*
]

# End of tests
#############################################################################

# run_tests NAME OPTIONS
#
# where available options are:  
#
#       -description TITLE
#       -initialize  SCRIPT
#       -shutdown    SCRIPT
#       -presql      SQL
#       -files       LIST-OF-FILES
#       -prefix      NAME
#
proc run_tests {name args} {
  array set options $args

  set ::G(perm:name)         $name
  set ::G(perm:prefix)       $options(-prefix)
  set ::G(perm:presql)       $options(-presql)
  set ::G(isquick)           1
  set ::G(perm:dbconfig)     $options(-dbconfig)

  uplevel $options(-initialize)

  foreach file [lsort $options(-files)] {
    if {[file tail $file] == $file} { set file [file join $::testdir $file] }
    slave_test_file $file
  }

  uplevel $options(-shutdown)

  unset ::G(perm:name)
  unset ::G(perm:prefix)
  unset ::G(perm:presql)
  unset ::G(perm:dbconfig)
}

proc run_test_suite {name} {
  if {[info exists ::testspec($name)]==0} {
    error "No such test suite: $name"
  }
  uplevel run_tests $name $::testspec($name)
}

proc help {} {
  puts "Usage: $::argv0 TESTSUITE ?TESTFILE?"
  puts ""
  puts "Available test-suites are:"
  foreach k $::testsuitelist {
    if {[info exists ::testspec($k)]==0} {
      puts "         ----------------------------------------"
      puts ""
    } else {
      array set o $::testspec($k)
      puts "Test suite: \"$k\""
      set d [string trim $o(-description)]
      set d [regsub {\n *} $d "\n  "]
      puts "  $d"
      puts ""
    }
  }
  exit -1
}

if {[info script] == $argv0} {
  proc main {argv} {
    if {[llength $argv]==0} {
      help
    } else {
      set suite [lindex $argv 0]
      if {[info exists ::testspec($suite)]==0} help
      set extra ""
      if {[llength $argv]>1} { set extra [list -files [lrange $argv 1 end]] }
      eval run_tests $suite $::testspec($suite) $extra
    }
  }
  main $argv
  finish_test
}<|MERGE_RESOLUTION|>--- conflicted
+++ resolved
@@ -99,11 +99,8 @@
 set alltests [test_set $alltests -exclude {
   all.test        async.test         quick.test  veryquick.test
   memleak.test    permutations.test  soak.test   fts3.test
-<<<<<<< HEAD
-  mallocAll.test  rtree.test         full.test   session.test
-=======
   mallocAll.test  rtree.test         full.test   extraquick.test
->>>>>>> aca55cfe
+  session.test
 }]
 
 set allquicktests [test_set $alltests -exclude {
