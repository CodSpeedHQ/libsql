/*
** 2003 September 6
**
** The author disclaims copyright to this source code.  In place of
** a legal notice, here is a blessing:
**
**    May you do good and not evil.
**    May you find forgiveness for yourself and forgive others.
**    May you share freely, never taking more than you give.
**
*************************************************************************
** This file contains code used for creating, destroying, and populating
** a VDBE (or an "sqlite3_stmt" as it is known to the outside world.)  Prior
** to version 2.8.7, all this code was combined into the vdbe.c source file.
** But that file was getting too big so this subroutines were split out.
*/
#include "sqliteInt.h"
#include "vdbeInt.h"

/*
** Create a new virtual database engine.
*/
Vdbe *sqlite3VdbeCreate(Parse *pParse){
  sqlite3 *db = pParse->db;
  Vdbe *p;
  p = sqlite3DbMallocZero(db, sizeof(Vdbe) );
  if( p==0 ) return 0;
  p->db = db;
  if( db->pVdbe ){
    db->pVdbe->pPrev = p;
  }
  p->pNext = db->pVdbe;
  p->pPrev = 0;
  db->pVdbe = p;
  p->magic = VDBE_MAGIC_INIT;
  p->pParse = pParse;
  assert( pParse->aLabel==0 );
  assert( pParse->nLabel==0 );
  assert( pParse->nOpAlloc==0 );
  return p;
}

/*
** Remember the SQL string for a prepared statement.
*/
void sqlite3VdbeSetSql(Vdbe *p, const char *z, int n, int isPrepareV2){
  assert( isPrepareV2==1 || isPrepareV2==0 );
  if( p==0 ) return;
#if defined(SQLITE_OMIT_TRACE) && !defined(SQLITE_ENABLE_SQLLOG)
  if( !isPrepareV2 ) return;
#endif
  assert( p->zSql==0 );
  p->zSql = sqlite3DbStrNDup(p->db, z, n);
  p->isPrepareV2 = (u8)isPrepareV2;
}

/*
** Return the SQL associated with a prepared statement
*/
const char *sqlite3_sql(sqlite3_stmt *pStmt){
  Vdbe *p = (Vdbe *)pStmt;
  return (p && p->isPrepareV2) ? p->zSql : 0;
}

/*
** Swap all content between two VDBE structures.
*/
void sqlite3VdbeSwap(Vdbe *pA, Vdbe *pB){
  Vdbe tmp, *pTmp;
  char *zTmp;
  tmp = *pA;
  *pA = *pB;
  *pB = tmp;
  pTmp = pA->pNext;
  pA->pNext = pB->pNext;
  pB->pNext = pTmp;
  pTmp = pA->pPrev;
  pA->pPrev = pB->pPrev;
  pB->pPrev = pTmp;
  zTmp = pA->zSql;
  pA->zSql = pB->zSql;
  pB->zSql = zTmp;
  pB->isPrepareV2 = pA->isPrepareV2;
}

/*
** Resize the Vdbe.aOp array so that it is at least one op larger than 
** it was.
**
** If an out-of-memory error occurs while resizing the array, return
** SQLITE_NOMEM. In this case Vdbe.aOp and Vdbe.nOpAlloc remain 
** unchanged (this is so that any opcodes already allocated can be 
** correctly deallocated along with the rest of the Vdbe).
*/
static int growOpArray(Vdbe *v){
  VdbeOp *pNew;
  Parse *p = v->pParse;
  int nNew = (p->nOpAlloc ? p->nOpAlloc*2 : (int)(1024/sizeof(Op)));
  pNew = sqlite3DbRealloc(p->db, v->aOp, nNew*sizeof(Op));
  if( pNew ){
    p->nOpAlloc = sqlite3DbMallocSize(p->db, pNew)/sizeof(Op);
    v->aOp = pNew;
  }
  return (pNew ? SQLITE_OK : SQLITE_NOMEM);
}

#ifdef SQLITE_DEBUG
/* This routine is just a convenient place to set a breakpoint that will
** fire after each opcode is inserted and displayed using
** "PRAGMA vdbe_addoptrace=on".
*/
static void test_addop_breakpoint(void){
  static int n = 0;
  n++;
}
#endif

/*
** Add a new instruction to the list of instructions current in the
** VDBE.  Return the address of the new instruction.
**
** Parameters:
**
**    p               Pointer to the VDBE
**
**    op              The opcode for this instruction
**
**    p1, p2, p3      Operands
**
** Use the sqlite3VdbeResolveLabel() function to fix an address and
** the sqlite3VdbeChangeP4() function to change the value of the P4
** operand.
*/
int sqlite3VdbeAddOp3(Vdbe *p, int op, int p1, int p2, int p3){
  int i;
  VdbeOp *pOp;

  i = p->nOp;
  assert( p->magic==VDBE_MAGIC_INIT );
  assert( op>0 && op<0xff );
  if( p->pParse->nOpAlloc<=i ){
    if( growOpArray(p) ){
      return 1;
    }
  }
  p->nOp++;
  pOp = &p->aOp[i];
  pOp->opcode = (u8)op;
  pOp->p5 = 0;
  pOp->p1 = p1;
  pOp->p2 = p2;
  pOp->p3 = p3;
  pOp->p4.p = 0;
  pOp->p4type = P4_NOTUSED;
#ifdef SQLITE_ENABLE_EXPLAIN_COMMENTS
  pOp->zComment = 0;
#endif
#ifdef SQLITE_DEBUG
  if( p->db->flags & SQLITE_VdbeAddopTrace ){
    int jj, kk;
    Parse *pParse = p->pParse;
    for(jj=kk=0; jj<SQLITE_N_COLCACHE; jj++){
      struct yColCache *x = pParse->aColCache + jj;
      if( x->iLevel>pParse->iCacheLevel || x->iReg==0 ) continue;
      printf(" r[%d]={%d:%d}", x->iReg, x->iTable, x->iColumn);
      kk++;
    }
    if( kk ) printf("\n");
    sqlite3VdbePrintOp(0, i, &p->aOp[i]);
    test_addop_breakpoint();
  }
#endif
#ifdef VDBE_PROFILE
  pOp->cycles = 0;
  pOp->cnt = 0;
#endif
#ifdef SQLITE_VDBE_COVERAGE
  pOp->iSrcLine = 0;
#endif
  return i;
}
int sqlite3VdbeAddOp0(Vdbe *p, int op){
  return sqlite3VdbeAddOp3(p, op, 0, 0, 0);
}
int sqlite3VdbeAddOp1(Vdbe *p, int op, int p1){
  return sqlite3VdbeAddOp3(p, op, p1, 0, 0);
}
int sqlite3VdbeAddOp2(Vdbe *p, int op, int p1, int p2){
  return sqlite3VdbeAddOp3(p, op, p1, p2, 0);
}


/*
** Add an opcode that includes the p4 value as a pointer.
*/
int sqlite3VdbeAddOp4(
  Vdbe *p,            /* Add the opcode to this VM */
  int op,             /* The new opcode */
  int p1,             /* The P1 operand */
  int p2,             /* The P2 operand */
  int p3,             /* The P3 operand */
  const char *zP4,    /* The P4 operand */
  int p4type          /* P4 operand type */
){
  int addr = sqlite3VdbeAddOp3(p, op, p1, p2, p3);
  sqlite3VdbeChangeP4(p, addr, zP4, p4type);
  return addr;
}

/*
** Add an OP_ParseSchema opcode.  This routine is broken out from
** sqlite3VdbeAddOp4() since it needs to also needs to mark all btrees
** as having been used.
**
** The zWhere string must have been obtained from sqlite3_malloc().
** This routine will take ownership of the allocated memory.
*/
void sqlite3VdbeAddParseSchemaOp(Vdbe *p, int iDb, char *zWhere){
  int j;
  int addr = sqlite3VdbeAddOp3(p, OP_ParseSchema, iDb, 0, 0);
  sqlite3VdbeChangeP4(p, addr, zWhere, P4_DYNAMIC);
  for(j=0; j<p->db->nDb; j++) sqlite3VdbeUsesBtree(p, j);
}

/*
** Add an opcode that includes the p4 value as an integer.
*/
int sqlite3VdbeAddOp4Int(
  Vdbe *p,            /* Add the opcode to this VM */
  int op,             /* The new opcode */
  int p1,             /* The P1 operand */
  int p2,             /* The P2 operand */
  int p3,             /* The P3 operand */
  int p4              /* The P4 operand as an integer */
){
  int addr = sqlite3VdbeAddOp3(p, op, p1, p2, p3);
  sqlite3VdbeChangeP4(p, addr, SQLITE_INT_TO_PTR(p4), P4_INT32);
  return addr;
}

/*
** Create a new symbolic label for an instruction that has yet to be
** coded.  The symbolic label is really just a negative number.  The
** label can be used as the P2 value of an operation.  Later, when
** the label is resolved to a specific address, the VDBE will scan
** through its operation list and change all values of P2 which match
** the label into the resolved address.
**
** The VDBE knows that a P2 value is a label because labels are
** always negative and P2 values are suppose to be non-negative.
** Hence, a negative P2 value is a label that has yet to be resolved.
**
** Zero is returned if a malloc() fails.
*/
int sqlite3VdbeMakeLabel(Vdbe *v){
  Parse *p = v->pParse;
  int i = p->nLabel++;
  assert( v->magic==VDBE_MAGIC_INIT );
  if( (i & (i-1))==0 ){
    p->aLabel = sqlite3DbReallocOrFree(p->db, p->aLabel, 
                                       (i*2+1)*sizeof(p->aLabel[0]));
  }
  if( p->aLabel ){
    p->aLabel[i] = -1;
  }
  return -1-i;
}

/*
** Resolve label "x" to be the address of the next instruction to
** be inserted.  The parameter "x" must have been obtained from
** a prior call to sqlite3VdbeMakeLabel().
*/
void sqlite3VdbeResolveLabel(Vdbe *v, int x){
  Parse *p = v->pParse;
  int j = -1-x;
  assert( v->magic==VDBE_MAGIC_INIT );
  assert( j<p->nLabel );
  if( ALWAYS(j>=0) && p->aLabel ){
    p->aLabel[j] = v->nOp;
  }
  p->iFixedOp = v->nOp - 1;
}

/*
** Mark the VDBE as one that can only be run one time.
*/
void sqlite3VdbeRunOnlyOnce(Vdbe *p){
  p->runOnlyOnce = 1;
}

#ifdef SQLITE_DEBUG /* sqlite3AssertMayAbort() logic */

/*
** The following type and function are used to iterate through all opcodes
** in a Vdbe main program and each of the sub-programs (triggers) it may 
** invoke directly or indirectly. It should be used as follows:
**
**   Op *pOp;
**   VdbeOpIter sIter;
**
**   memset(&sIter, 0, sizeof(sIter));
**   sIter.v = v;                            // v is of type Vdbe* 
**   while( (pOp = opIterNext(&sIter)) ){
**     // Do something with pOp
**   }
**   sqlite3DbFree(v->db, sIter.apSub);
** 
*/
typedef struct VdbeOpIter VdbeOpIter;
struct VdbeOpIter {
  Vdbe *v;                   /* Vdbe to iterate through the opcodes of */
  SubProgram **apSub;        /* Array of subprograms */
  int nSub;                  /* Number of entries in apSub */
  int iAddr;                 /* Address of next instruction to return */
  int iSub;                  /* 0 = main program, 1 = first sub-program etc. */
};
static Op *opIterNext(VdbeOpIter *p){
  Vdbe *v = p->v;
  Op *pRet = 0;
  Op *aOp;
  int nOp;

  if( p->iSub<=p->nSub ){

    if( p->iSub==0 ){
      aOp = v->aOp;
      nOp = v->nOp;
    }else{
      aOp = p->apSub[p->iSub-1]->aOp;
      nOp = p->apSub[p->iSub-1]->nOp;
    }
    assert( p->iAddr<nOp );

    pRet = &aOp[p->iAddr];
    p->iAddr++;
    if( p->iAddr==nOp ){
      p->iSub++;
      p->iAddr = 0;
    }
  
    if( pRet->p4type==P4_SUBPROGRAM ){
      int nByte = (p->nSub+1)*sizeof(SubProgram*);
      int j;
      for(j=0; j<p->nSub; j++){
        if( p->apSub[j]==pRet->p4.pProgram ) break;
      }
      if( j==p->nSub ){
        p->apSub = sqlite3DbReallocOrFree(v->db, p->apSub, nByte);
        if( !p->apSub ){
          pRet = 0;
        }else{
          p->apSub[p->nSub++] = pRet->p4.pProgram;
        }
      }
    }
  }

  return pRet;
}

/*
** Check if the program stored in the VM associated with pParse may
** throw an ABORT exception (causing the statement, but not entire transaction
** to be rolled back). This condition is true if the main program or any
** sub-programs contains any of the following:
**
**   *  OP_Halt with P1=SQLITE_CONSTRAINT and P2=OE_Abort.
**   *  OP_HaltIfNull with P1=SQLITE_CONSTRAINT and P2=OE_Abort.
**   *  OP_Destroy
**   *  OP_VUpdate
**   *  OP_VRename
**   *  OP_FkCounter with P2==0 (immediate foreign key constraint)
**
** Then check that the value of Parse.mayAbort is true if an
** ABORT may be thrown, or false otherwise. Return true if it does
** match, or false otherwise. This function is intended to be used as
** part of an assert statement in the compiler. Similar to:
**
**   assert( sqlite3VdbeAssertMayAbort(pParse->pVdbe, pParse->mayAbort) );
*/
int sqlite3VdbeAssertMayAbort(Vdbe *v, int mayAbort){
  int hasAbort = 0;
  Op *pOp;
  VdbeOpIter sIter;
  memset(&sIter, 0, sizeof(sIter));
  sIter.v = v;

  while( (pOp = opIterNext(&sIter))!=0 ){
    int opcode = pOp->opcode;
    if( opcode==OP_Destroy || opcode==OP_VUpdate || opcode==OP_VRename 
#ifndef SQLITE_OMIT_FOREIGN_KEY
     || (opcode==OP_FkCounter && pOp->p1==0 && pOp->p2==1) 
#endif
     || ((opcode==OP_Halt || opcode==OP_HaltIfNull) 
      && ((pOp->p1&0xff)==SQLITE_CONSTRAINT && pOp->p2==OE_Abort))
    ){
      hasAbort = 1;
      break;
    }
  }
  sqlite3DbFree(v->db, sIter.apSub);

  /* Return true if hasAbort==mayAbort. Or if a malloc failure occurred.
  ** If malloc failed, then the while() loop above may not have iterated
  ** through all opcodes and hasAbort may be set incorrectly. Return
  ** true for this case to prevent the assert() in the callers frame
  ** from failing.  */
  return ( v->db->mallocFailed || hasAbort==mayAbort );
}
#endif /* SQLITE_DEBUG - the sqlite3AssertMayAbort() function */

/*
** Loop through the program looking for P2 values that are negative
** on jump instructions.  Each such value is a label.  Resolve the
** label by setting the P2 value to its correct non-zero value.
**
** This routine is called once after all opcodes have been inserted.
**
** Variable *pMaxFuncArgs is set to the maximum value of any P2 argument 
** to an OP_Function, OP_AggStep or OP_VFilter opcode. This is used by 
** sqlite3VdbeMakeReady() to size the Vdbe.apArg[] array.
**
** The Op.opflags field is set on all opcodes.
*/
static void resolveP2Values(Vdbe *p, int *pMaxFuncArgs){
  int i;
  int nMaxArgs = *pMaxFuncArgs;
  Op *pOp;
  Parse *pParse = p->pParse;
  int *aLabel = pParse->aLabel;
  p->readOnly = 1;
  p->bIsReader = 0;
  for(pOp=p->aOp, i=p->nOp-1; i>=0; i--, pOp++){
    u8 opcode = pOp->opcode;

    /* NOTE: Be sure to update mkopcodeh.awk when adding or removing
    ** cases from this switch! */
    switch( opcode ){
      case OP_Function:
      case OP_AggStep: {
        if( pOp->p5>nMaxArgs ) nMaxArgs = pOp->p5;
        break;
      }
      case OP_Transaction: {
        if( pOp->p2!=0 ) p->readOnly = 0;
        /* fall thru */
      }
      case OP_AutoCommit:
      case OP_Savepoint: {
        p->bIsReader = 1;
        break;
      }
#ifndef SQLITE_OMIT_WAL
      case OP_Checkpoint:
#endif
      case OP_Vacuum:
      case OP_JournalMode: {
        p->readOnly = 0;
        p->bIsReader = 1;
        break;
      }
#ifndef SQLITE_OMIT_VIRTUALTABLE
      case OP_VUpdate: {
        if( pOp->p2>nMaxArgs ) nMaxArgs = pOp->p2;
        break;
      }
      case OP_VFilter: {
        int n;
        assert( p->nOp - i >= 3 );
        assert( pOp[-1].opcode==OP_Integer );
        n = pOp[-1].p1;
        if( n>nMaxArgs ) nMaxArgs = n;
        break;
      }
#endif
      case OP_Next:
      case OP_NextIfOpen:
      case OP_SorterNext: {
        pOp->p4.xAdvance = sqlite3BtreeNext;
        pOp->p4type = P4_ADVANCE;
        break;
      }
      case OP_Prev:
      case OP_PrevIfOpen: {
        pOp->p4.xAdvance = sqlite3BtreePrevious;
        pOp->p4type = P4_ADVANCE;
        break;
      }
    }

    pOp->opflags = sqlite3OpcodeProperty[opcode];
    if( (pOp->opflags & OPFLG_JUMP)!=0 && pOp->p2<0 ){
      assert( -1-pOp->p2<pParse->nLabel );
      pOp->p2 = aLabel[-1-pOp->p2];
    }
  }
  sqlite3DbFree(p->db, pParse->aLabel);
  pParse->aLabel = 0;
  pParse->nLabel = 0;
  *pMaxFuncArgs = nMaxArgs;
  assert( p->bIsReader!=0 || p->btreeMask==0 );
}

/*
** Return the address of the next instruction to be inserted.
*/
int sqlite3VdbeCurrentAddr(Vdbe *p){
  assert( p->magic==VDBE_MAGIC_INIT );
  return p->nOp;
}

/*
** This function returns a pointer to the array of opcodes associated with
** the Vdbe passed as the first argument. It is the callers responsibility
** to arrange for the returned array to be eventually freed using the 
** vdbeFreeOpArray() function.
**
** Before returning, *pnOp is set to the number of entries in the returned
** array. Also, *pnMaxArg is set to the larger of its current value and 
** the number of entries in the Vdbe.apArg[] array required to execute the 
** returned program.
*/
VdbeOp *sqlite3VdbeTakeOpArray(Vdbe *p, int *pnOp, int *pnMaxArg){
  VdbeOp *aOp = p->aOp;
  assert( aOp && !p->db->mallocFailed );

  /* Check that sqlite3VdbeUsesBtree() was not called on this VM */
  assert( p->btreeMask==0 );

  resolveP2Values(p, pnMaxArg);
  *pnOp = p->nOp;
  p->aOp = 0;
  return aOp;
}

/*
** Add a whole list of operations to the operation stack.  Return the
** address of the first operation added.
*/
int sqlite3VdbeAddOpList(Vdbe *p, int nOp, VdbeOpList const *aOp, int iLineno){
  int addr;
  assert( p->magic==VDBE_MAGIC_INIT );
  if( p->nOp + nOp > p->pParse->nOpAlloc && growOpArray(p) ){
    return 0;
  }
  addr = p->nOp;
  if( ALWAYS(nOp>0) ){
    int i;
    VdbeOpList const *pIn = aOp;
    for(i=0; i<nOp; i++, pIn++){
      int p2 = pIn->p2;
      VdbeOp *pOut = &p->aOp[i+addr];
      pOut->opcode = pIn->opcode;
      pOut->p1 = pIn->p1;
      if( p2<0 ){
        assert( sqlite3OpcodeProperty[pOut->opcode] & OPFLG_JUMP );
        pOut->p2 = addr + ADDR(p2);
      }else{
        pOut->p2 = p2;
      }
      pOut->p3 = pIn->p3;
      pOut->p4type = P4_NOTUSED;
      pOut->p4.p = 0;
      pOut->p5 = 0;
#ifdef SQLITE_ENABLE_EXPLAIN_COMMENTS
      pOut->zComment = 0;
#endif
#ifdef SQLITE_VDBE_COVERAGE
      pOut->iSrcLine = iLineno+i;
#else
      (void)iLineno;
#endif
#ifdef SQLITE_DEBUG
      if( p->db->flags & SQLITE_VdbeAddopTrace ){
        sqlite3VdbePrintOp(0, i+addr, &p->aOp[i+addr]);
      }
#endif
    }
    p->nOp += nOp;
  }
  return addr;
}

/*
** Change the value of the P1 operand for a specific instruction.
** This routine is useful when a large program is loaded from a
** static array using sqlite3VdbeAddOpList but we want to make a
** few minor changes to the program.
*/
void sqlite3VdbeChangeP1(Vdbe *p, u32 addr, int val){
  assert( p!=0 );
  if( ((u32)p->nOp)>addr ){
    p->aOp[addr].p1 = val;
  }
}

/*
** Change the value of the P2 operand for a specific instruction.
** This routine is useful for setting a jump destination.
*/
void sqlite3VdbeChangeP2(Vdbe *p, u32 addr, int val){
  assert( p!=0 );
  if( ((u32)p->nOp)>addr ){
    p->aOp[addr].p2 = val;
  }
}

/*
** Change the value of the P3 operand for a specific instruction.
*/
void sqlite3VdbeChangeP3(Vdbe *p, u32 addr, int val){
  assert( p!=0 );
  if( ((u32)p->nOp)>addr ){
    p->aOp[addr].p3 = val;
  }
}

/*
** Change the value of the P5 operand for the most recently
** added operation.
*/
void sqlite3VdbeChangeP5(Vdbe *p, u8 val){
  assert( p!=0 );
  if( p->aOp ){
    assert( p->nOp>0 );
    p->aOp[p->nOp-1].p5 = val;
  }
}

/*
** Change the P2 operand of instruction addr so that it points to
** the address of the next instruction to be coded.
*/
void sqlite3VdbeJumpHere(Vdbe *p, int addr){
  sqlite3VdbeChangeP2(p, addr, p->nOp);
  p->pParse->iFixedOp = p->nOp - 1;
}


/*
** If the input FuncDef structure is ephemeral, then free it.  If
** the FuncDef is not ephermal, then do nothing.
*/
static void freeEphemeralFunction(sqlite3 *db, FuncDef *pDef){
  if( ALWAYS(pDef) && (pDef->funcFlags & SQLITE_FUNC_EPHEM)!=0 ){
    sqlite3DbFree(db, pDef);
  }
}

static void vdbeFreeOpArray(sqlite3 *, Op *, int);

/*
** Delete a P4 value if necessary.
*/
static void freeP4(sqlite3 *db, int p4type, void *p4){
  if( p4 ){
    assert( db );
    switch( p4type ){
      case P4_REAL:
      case P4_INT64:
      case P4_DYNAMIC:
      case P4_INTARRAY: {
        sqlite3DbFree(db, p4);
        break;
      }
      case P4_KEYINFO: {
        if( db->pnBytesFreed==0 ) sqlite3KeyInfoUnref((KeyInfo*)p4);
        break;
      }
      case P4_MPRINTF: {
        if( db->pnBytesFreed==0 ) sqlite3_free(p4);
        break;
      }
      case P4_FUNCDEF: {
        freeEphemeralFunction(db, (FuncDef*)p4);
        break;
      }
      case P4_MEM: {
        if( db->pnBytesFreed==0 ){
          sqlite3ValueFree((sqlite3_value*)p4);
        }else{
          Mem *p = (Mem*)p4;
          sqlite3DbFree(db, p->zMalloc);
          sqlite3DbFree(db, p);
        }
        break;
      }
      case P4_VTAB : {
        if( db->pnBytesFreed==0 ) sqlite3VtabUnlock((VTable *)p4);
        break;
      }
    }
  }
}

/*
** Free the space allocated for aOp and any p4 values allocated for the
** opcodes contained within. If aOp is not NULL it is assumed to contain 
** nOp entries. 
*/
static void vdbeFreeOpArray(sqlite3 *db, Op *aOp, int nOp){
  if( aOp ){
    Op *pOp;
    for(pOp=aOp; pOp<&aOp[nOp]; pOp++){
      freeP4(db, pOp->p4type, pOp->p4.p);
#ifdef SQLITE_ENABLE_EXPLAIN_COMMENTS
      sqlite3DbFree(db, pOp->zComment);
#endif     
    }
  }
  sqlite3DbFree(db, aOp);
}

/*
** Link the SubProgram object passed as the second argument into the linked
** list at Vdbe.pSubProgram. This list is used to delete all sub-program
** objects when the VM is no longer required.
*/
void sqlite3VdbeLinkSubProgram(Vdbe *pVdbe, SubProgram *p){
  p->pNext = pVdbe->pProgram;
  pVdbe->pProgram = p;
}

/*
** Change the opcode at addr into OP_Noop
*/
void sqlite3VdbeChangeToNoop(Vdbe *p, int addr){
  if( p->aOp ){
    VdbeOp *pOp = &p->aOp[addr];
    sqlite3 *db = p->db;
    freeP4(db, pOp->p4type, pOp->p4.p);
    memset(pOp, 0, sizeof(pOp[0]));
    pOp->opcode = OP_Noop;
    if( addr==p->nOp-1 ) p->nOp--;
  }
}

/*
** Remove the last opcode inserted
*/
int sqlite3VdbeDeletePriorOpcode(Vdbe *p, u8 op){
  if( (p->nOp-1)>(p->pParse->iFixedOp) && p->aOp[p->nOp-1].opcode==op ){
    sqlite3VdbeChangeToNoop(p, p->nOp-1);
    return 1;
  }else{
    return 0;
  }
}

/*
** Change the value of the P4 operand for a specific instruction.
** This routine is useful when a large program is loaded from a
** static array using sqlite3VdbeAddOpList but we want to make a
** few minor changes to the program.
**
** If n>=0 then the P4 operand is dynamic, meaning that a copy of
** the string is made into memory obtained from sqlite3_malloc().
** A value of n==0 means copy bytes of zP4 up to and including the
** first null byte.  If n>0 then copy n+1 bytes of zP4.
** 
** Other values of n (P4_STATIC, P4_COLLSEQ etc.) indicate that zP4 points
** to a string or structure that is guaranteed to exist for the lifetime of
** the Vdbe. In these cases we can just copy the pointer.
**
** If addr<0 then change P4 on the most recently inserted instruction.
*/
void sqlite3VdbeChangeP4(Vdbe *p, int addr, const char *zP4, int n){
  Op *pOp;
  sqlite3 *db;
  assert( p!=0 );
  db = p->db;
  assert( p->magic==VDBE_MAGIC_INIT );
  if( p->aOp==0 || db->mallocFailed ){
    if( n!=P4_VTAB ){
      freeP4(db, n, (void*)*(char**)&zP4);
    }
    return;
  }
  assert( p->nOp>0 );
  assert( addr<p->nOp );
  if( addr<0 ){
    addr = p->nOp - 1;
  }
  pOp = &p->aOp[addr];
  assert( pOp->p4type==P4_NOTUSED
       || pOp->p4type==P4_INT32
       || pOp->p4type==P4_KEYINFO );
  freeP4(db, pOp->p4type, pOp->p4.p);
  pOp->p4.p = 0;
  if( n==P4_INT32 ){
    /* Note: this cast is safe, because the origin data point was an int
    ** that was cast to a (const char *). */
    pOp->p4.i = SQLITE_PTR_TO_INT(zP4);
    pOp->p4type = P4_INT32;
  }else if( zP4==0 ){
    pOp->p4.p = 0;
    pOp->p4type = P4_NOTUSED;
  }else if( n==P4_KEYINFO ){
    pOp->p4.p = (void*)zP4;
    pOp->p4type = P4_KEYINFO;
  }else if( n==P4_VTAB ){
    pOp->p4.p = (void*)zP4;
    pOp->p4type = P4_VTAB;
    sqlite3VtabLock((VTable *)zP4);
    assert( ((VTable *)zP4)->db==p->db );
  }else if( n<0 ){
    pOp->p4.p = (void*)zP4;
    pOp->p4type = (signed char)n;
  }else{
    if( n==0 ) n = sqlite3Strlen30(zP4);
    pOp->p4.z = sqlite3DbStrNDup(p->db, zP4, n);
    pOp->p4type = P4_DYNAMIC;
  }
}

/*
** Set the P4 on the most recently added opcode to the KeyInfo for the
** index given.
*/
void sqlite3VdbeSetP4KeyInfo(Parse *pParse, Index *pIdx){
  Vdbe *v = pParse->pVdbe;
  assert( v!=0 );
  assert( pIdx!=0 );
  sqlite3VdbeChangeP4(v, -1, (char*)sqlite3KeyInfoOfIndex(pParse, pIdx),
                      P4_KEYINFO);
}

#ifdef SQLITE_ENABLE_EXPLAIN_COMMENTS
/*
** Change the comment on the most recently coded instruction.  Or
** insert a No-op and add the comment to that new instruction.  This
** makes the code easier to read during debugging.  None of this happens
** in a production build.
*/
static void vdbeVComment(Vdbe *p, const char *zFormat, va_list ap){
  assert( p->nOp>0 || p->aOp==0 );
  assert( p->aOp==0 || p->aOp[p->nOp-1].zComment==0 || p->db->mallocFailed );
  if( p->nOp ){
    assert( p->aOp );
    sqlite3DbFree(p->db, p->aOp[p->nOp-1].zComment);
    p->aOp[p->nOp-1].zComment = sqlite3VMPrintf(p->db, zFormat, ap);
  }
}
void sqlite3VdbeComment(Vdbe *p, const char *zFormat, ...){
  va_list ap;
  if( p ){
    va_start(ap, zFormat);
    vdbeVComment(p, zFormat, ap);
    va_end(ap);
  }
}
void sqlite3VdbeNoopComment(Vdbe *p, const char *zFormat, ...){
  va_list ap;
  if( p ){
    sqlite3VdbeAddOp0(p, OP_Noop);
    va_start(ap, zFormat);
    vdbeVComment(p, zFormat, ap);
    va_end(ap);
  }
}
#endif  /* NDEBUG */

#ifdef SQLITE_VDBE_COVERAGE
/*
** Set the value if the iSrcLine field for the previously coded instruction.
*/
void sqlite3VdbeSetLineNumber(Vdbe *v, int iLine){
  sqlite3VdbeGetOp(v,-1)->iSrcLine = iLine;
}
#endif /* SQLITE_VDBE_COVERAGE */

/*
** Return the opcode for a given address.  If the address is -1, then
** return the most recently inserted opcode.
**
** If a memory allocation error has occurred prior to the calling of this
** routine, then a pointer to a dummy VdbeOp will be returned.  That opcode
** is readable but not writable, though it is cast to a writable value.
** The return of a dummy opcode allows the call to continue functioning
** after a OOM fault without having to check to see if the return from 
** this routine is a valid pointer.  But because the dummy.opcode is 0,
** dummy will never be written to.  This is verified by code inspection and
** by running with Valgrind.
*/
VdbeOp *sqlite3VdbeGetOp(Vdbe *p, int addr){
  /* C89 specifies that the constant "dummy" will be initialized to all
  ** zeros, which is correct.  MSVC generates a warning, nevertheless. */
  static VdbeOp dummy;  /* Ignore the MSVC warning about no initializer */
  assert( p->magic==VDBE_MAGIC_INIT );
  if( addr<0 ){
    addr = p->nOp - 1;
  }
  assert( (addr>=0 && addr<p->nOp) || p->db->mallocFailed );
  if( p->db->mallocFailed ){
    return (VdbeOp*)&dummy;
  }else{
    return &p->aOp[addr];
  }
}

#if defined(SQLITE_ENABLE_EXPLAIN_COMMENTS)
/*
** Return an integer value for one of the parameters to the opcode pOp
** determined by character c.
*/
static int translateP(char c, const Op *pOp){
  if( c=='1' ) return pOp->p1;
  if( c=='2' ) return pOp->p2;
  if( c=='3' ) return pOp->p3;
  if( c=='4' ) return pOp->p4.i;
  return pOp->p5;
}

/*
** Compute a string for the "comment" field of a VDBE opcode listing.
**
** The Synopsis: field in comments in the vdbe.c source file gets converted
** to an extra string that is appended to the sqlite3OpcodeName().  In the
** absence of other comments, this synopsis becomes the comment on the opcode.
** Some translation occurs:
**
**       "PX"      ->  "r[X]"
**       "PX@PY"   ->  "r[X..X+Y-1]"  or "r[x]" if y is 0 or 1
**       "PX@PY+1" ->  "r[X..X+Y]"    or "r[x]" if y is 0
**       "PY..PY"  ->  "r[X..Y]"      or "r[x]" if y<=x
*/
static int displayComment(
  const Op *pOp,     /* The opcode to be commented */
  const char *zP4,   /* Previously obtained value for P4 */
  char *zTemp,       /* Write result here */
  int nTemp          /* Space available in zTemp[] */
){
  const char *zOpName;
  const char *zSynopsis;
  int nOpName;
  int ii, jj;
  zOpName = sqlite3OpcodeName(pOp->opcode);
  nOpName = sqlite3Strlen30(zOpName);
  if( zOpName[nOpName+1] ){
    int seenCom = 0;
    char c;
    zSynopsis = zOpName += nOpName + 1;
    for(ii=jj=0; jj<nTemp-1 && (c = zSynopsis[ii])!=0; ii++){
      if( c=='P' ){
        c = zSynopsis[++ii];
        if( c=='4' ){
          sqlite3_snprintf(nTemp-jj, zTemp+jj, "%s", zP4);
        }else if( c=='X' ){
          sqlite3_snprintf(nTemp-jj, zTemp+jj, "%s", pOp->zComment);
          seenCom = 1;
        }else{
          int v1 = translateP(c, pOp);
          int v2;
          sqlite3_snprintf(nTemp-jj, zTemp+jj, "%d", v1);
          if( strncmp(zSynopsis+ii+1, "@P", 2)==0 ){
            ii += 3;
            jj += sqlite3Strlen30(zTemp+jj);
            v2 = translateP(zSynopsis[ii], pOp);
            if( strncmp(zSynopsis+ii+1,"+1",2)==0 ){
              ii += 2;
              v2++;
            }
            if( v2>1 ){
              sqlite3_snprintf(nTemp-jj, zTemp+jj, "..%d", v1+v2-1);
            }
          }else if( strncmp(zSynopsis+ii+1, "..P3", 4)==0 && pOp->p3==0 ){
            ii += 4;
          }
        }
        jj += sqlite3Strlen30(zTemp+jj);
      }else{
        zTemp[jj++] = c;
      }
    }
    if( !seenCom && jj<nTemp-5 && pOp->zComment ){
      sqlite3_snprintf(nTemp-jj, zTemp+jj, "; %s", pOp->zComment);
      jj += sqlite3Strlen30(zTemp+jj);
    }
    if( jj<nTemp ) zTemp[jj] = 0;
  }else if( pOp->zComment ){
    sqlite3_snprintf(nTemp, zTemp, "%s", pOp->zComment);
    jj = sqlite3Strlen30(zTemp);
  }else{
    zTemp[0] = 0;
    jj = 0;
  }
  return jj;
}
#endif /* SQLITE_DEBUG */


#if !defined(SQLITE_OMIT_EXPLAIN) || !defined(NDEBUG) \
     || defined(VDBE_PROFILE) || defined(SQLITE_DEBUG)
/*
** Compute a string that describes the P4 parameter for an opcode.
** Use zTemp for any required temporary buffer space.
*/
static char *displayP4(Op *pOp, char *zTemp, int nTemp){
  char *zP4 = zTemp;
  assert( nTemp>=20 );
  switch( pOp->p4type ){
    case P4_KEYINFO: {
      int i, j;
      KeyInfo *pKeyInfo = pOp->p4.pKeyInfo;
      assert( pKeyInfo->aSortOrder!=0 );
      sqlite3_snprintf(nTemp, zTemp, "k(%d", pKeyInfo->nField);
      i = sqlite3Strlen30(zTemp);
      for(j=0; j<pKeyInfo->nField; j++){
        CollSeq *pColl = pKeyInfo->aColl[j];
        const char *zColl = pColl ? pColl->zName : "nil";
        int n = sqlite3Strlen30(zColl);
        if( n==6 && memcmp(zColl,"BINARY",6)==0 ){
          zColl = "B";
          n = 1;
        }
        if( i+n>nTemp-6 ){
          memcpy(&zTemp[i],",...",4);
          break;
        }
        zTemp[i++] = ',';
        if( pKeyInfo->aSortOrder[j] ){
          zTemp[i++] = '-';
        }
        memcpy(&zTemp[i], zColl, n+1);
        i += n;
      }
      zTemp[i++] = ')';
      zTemp[i] = 0;
      assert( i<nTemp );
      break;
    }
    case P4_COLLSEQ: {
      CollSeq *pColl = pOp->p4.pColl;
      sqlite3_snprintf(nTemp, zTemp, "(%.20s)", pColl->zName);
      break;
    }
    case P4_FUNCDEF: {
      FuncDef *pDef = pOp->p4.pFunc;
      sqlite3_snprintf(nTemp, zTemp, "%s(%d)", pDef->zName, pDef->nArg);
      break;
    }
    case P4_INT64: {
      sqlite3_snprintf(nTemp, zTemp, "%lld", *pOp->p4.pI64);
      break;
    }
    case P4_INT32: {
      sqlite3_snprintf(nTemp, zTemp, "%d", pOp->p4.i);
      break;
    }
    case P4_REAL: {
      sqlite3_snprintf(nTemp, zTemp, "%.16g", *pOp->p4.pReal);
      break;
    }
    case P4_MEM: {
      Mem *pMem = pOp->p4.pMem;
      if( pMem->flags & MEM_Str ){
        zP4 = pMem->z;
      }else if( pMem->flags & MEM_Int ){
        sqlite3_snprintf(nTemp, zTemp, "%lld", pMem->u.i);
      }else if( pMem->flags & MEM_Real ){
        sqlite3_snprintf(nTemp, zTemp, "%.16g", pMem->r);
      }else if( pMem->flags & MEM_Null ){
        sqlite3_snprintf(nTemp, zTemp, "NULL");
      }else{
        assert( pMem->flags & MEM_Blob );
        zP4 = "(blob)";
      }
      break;
    }
#ifndef SQLITE_OMIT_VIRTUALTABLE
    case P4_VTAB: {
      sqlite3_vtab *pVtab = pOp->p4.pVtab->pVtab;
      sqlite3_snprintf(nTemp, zTemp, "vtab:%p:%p", pVtab, pVtab->pModule);
      break;
    }
#endif
    case P4_INTARRAY: {
      sqlite3_snprintf(nTemp, zTemp, "intarray");
      break;
    }
    case P4_SUBPROGRAM: {
      sqlite3_snprintf(nTemp, zTemp, "program");
      break;
    }
    case P4_ADVANCE: {
      zTemp[0] = 0;
      break;
    }
    default: {
      zP4 = pOp->p4.z;
      if( zP4==0 ){
        zP4 = zTemp;
        zTemp[0] = 0;
      }
    }
  }
  assert( zP4!=0 );
  return zP4;
}
#endif

/*
** Declare to the Vdbe that the BTree object at db->aDb[i] is used.
**
** The prepared statements need to know in advance the complete set of
** attached databases that will be use.  A mask of these databases
** is maintained in p->btreeMask.  The p->lockMask value is the subset of
** p->btreeMask of databases that will require a lock.
*/
void sqlite3VdbeUsesBtree(Vdbe *p, int i){
  assert( i>=0 && i<p->db->nDb && i<(int)sizeof(yDbMask)*8 );
  assert( i<(int)sizeof(p->btreeMask)*8 );
  p->btreeMask |= ((yDbMask)1)<<i;
  if( i!=1 && sqlite3BtreeSharable(p->db->aDb[i].pBt) ){
    p->lockMask |= ((yDbMask)1)<<i;
  }
}

#if !defined(SQLITE_OMIT_SHARED_CACHE) && SQLITE_THREADSAFE>0
/*
** If SQLite is compiled to support shared-cache mode and to be threadsafe,
** this routine obtains the mutex associated with each BtShared structure
** that may be accessed by the VM passed as an argument. In doing so it also
** sets the BtShared.db member of each of the BtShared structures, ensuring
** that the correct busy-handler callback is invoked if required.
**
** If SQLite is not threadsafe but does support shared-cache mode, then
** sqlite3BtreeEnter() is invoked to set the BtShared.db variables
** of all of BtShared structures accessible via the database handle 
** associated with the VM.
**
** If SQLite is not threadsafe and does not support shared-cache mode, this
** function is a no-op.
**
** The p->btreeMask field is a bitmask of all btrees that the prepared 
** statement p will ever use.  Let N be the number of bits in p->btreeMask
** corresponding to btrees that use shared cache.  Then the runtime of
** this routine is N*N.  But as N is rarely more than 1, this should not
** be a problem.
*/
void sqlite3VdbeEnter(Vdbe *p){
  int i;
  yDbMask mask;
  sqlite3 *db;
  Db *aDb;
  int nDb;
  if( p->lockMask==0 ) return;  /* The common case */
  db = p->db;
  aDb = db->aDb;
  nDb = db->nDb;
  for(i=0, mask=1; i<nDb; i++, mask += mask){
    if( i!=1 && (mask & p->lockMask)!=0 && ALWAYS(aDb[i].pBt!=0) ){
      sqlite3BtreeEnter(aDb[i].pBt);
    }
  }
}
#endif

#if !defined(SQLITE_OMIT_SHARED_CACHE) && SQLITE_THREADSAFE>0
/*
** Unlock all of the btrees previously locked by a call to sqlite3VdbeEnter().
*/
void sqlite3VdbeLeave(Vdbe *p){
  int i;
  yDbMask mask;
  sqlite3 *db;
  Db *aDb;
  int nDb;
  if( p->lockMask==0 ) return;  /* The common case */
  db = p->db;
  aDb = db->aDb;
  nDb = db->nDb;
  for(i=0, mask=1; i<nDb; i++, mask += mask){
    if( i!=1 && (mask & p->lockMask)!=0 && ALWAYS(aDb[i].pBt!=0) ){
      sqlite3BtreeLeave(aDb[i].pBt);
    }
  }
}
#endif

#if defined(VDBE_PROFILE) || defined(SQLITE_DEBUG)
/*
** Print a single opcode.  This routine is used for debugging only.
*/
void sqlite3VdbePrintOp(FILE *pOut, int pc, Op *pOp){
  char *zP4;
  char zPtr[50];
  char zCom[100];
  static const char *zFormat1 = "%4d %-13s %4d %4d %4d %-13s %.2X %s\n";
  if( pOut==0 ) pOut = stdout;
  zP4 = displayP4(pOp, zPtr, sizeof(zPtr));
#ifdef SQLITE_ENABLE_EXPLAIN_COMMENTS
  displayComment(pOp, zP4, zCom, sizeof(zCom));
#else
  zCom[0] = 0;
#endif
  /* NB:  The sqlite3OpcodeName() function is implemented by code created
  ** by the mkopcodeh.awk and mkopcodec.awk scripts which extract the
  ** information from the vdbe.c source text */
  fprintf(pOut, zFormat1, pc, 
      sqlite3OpcodeName(pOp->opcode), pOp->p1, pOp->p2, pOp->p3, zP4, pOp->p5,
      zCom
  );
  fflush(pOut);
}
#endif

/*
** Release an array of N Mem elements
*/
static void releaseMemArray(Mem *p, int N){
  if( p && N ){
    Mem *pEnd;
    sqlite3 *db = p->db;
    u8 malloc_failed = db->mallocFailed;
    if( db->pnBytesFreed ){
      for(pEnd=&p[N]; p<pEnd; p++){
        sqlite3DbFree(db, p->zMalloc);
      }
      return;
    }
    for(pEnd=&p[N]; p<pEnd; p++){
      assert( (&p[1])==pEnd || p[0].db==p[1].db );
      assert( sqlite3VdbeCheckMemInvariants(p) );

      /* This block is really an inlined version of sqlite3VdbeMemRelease()
      ** that takes advantage of the fact that the memory cell value is 
      ** being set to NULL after releasing any dynamic resources.
      **
      ** The justification for duplicating code is that according to 
      ** callgrind, this causes a certain test case to hit the CPU 4.7 
      ** percent less (x86 linux, gcc version 4.1.2, -O6) than if 
      ** sqlite3MemRelease() were called from here. With -O2, this jumps
      ** to 6.6 percent. The test case is inserting 1000 rows into a table 
      ** with no indexes using a single prepared INSERT statement, bind() 
      ** and reset(). Inserts are grouped into a transaction.
      */
      testcase( p->flags & MEM_Agg );
      testcase( p->flags & MEM_Dyn );
      testcase( p->flags & MEM_Frame );
      testcase( p->flags & MEM_RowSet );
      if( p->flags&(MEM_Agg|MEM_Dyn|MEM_Frame|MEM_RowSet) ){
        sqlite3VdbeMemRelease(p);
      }else if( p->zMalloc ){
        sqlite3DbFree(db, p->zMalloc);
        p->zMalloc = 0;
      }

      p->flags = MEM_Undefined;
    }
    db->mallocFailed = malloc_failed;
  }
}

/*
** Delete a VdbeFrame object and its contents. VdbeFrame objects are
** allocated by the OP_Program opcode in sqlite3VdbeExec().
*/
void sqlite3VdbeFrameDelete(VdbeFrame *p){
  int i;
  Mem *aMem = VdbeFrameMem(p);
  VdbeCursor **apCsr = (VdbeCursor **)&aMem[p->nChildMem];
  for(i=0; i<p->nChildCsr; i++){
    sqlite3VdbeFreeCursor(p->v, apCsr[i]);
  }
  releaseMemArray(aMem, p->nChildMem);
  sqlite3DbFree(p->v->db, p);
}

#ifndef SQLITE_OMIT_EXPLAIN
/*
** Give a listing of the program in the virtual machine.
**
** The interface is the same as sqlite3VdbeExec().  But instead of
** running the code, it invokes the callback once for each instruction.
** This feature is used to implement "EXPLAIN".
**
** When p->explain==1, each instruction is listed.  When
** p->explain==2, only OP_Explain instructions are listed and these
** are shown in a different format.  p->explain==2 is used to implement
** EXPLAIN QUERY PLAN.
**
** When p->explain==1, first the main program is listed, then each of
** the trigger subprograms are listed one by one.
*/
int sqlite3VdbeList(
  Vdbe *p                   /* The VDBE */
){
  int nRow;                            /* Stop when row count reaches this */
  int nSub = 0;                        /* Number of sub-vdbes seen so far */
  SubProgram **apSub = 0;              /* Array of sub-vdbes */
  Mem *pSub = 0;                       /* Memory cell hold array of subprogs */
  sqlite3 *db = p->db;                 /* The database connection */
  int i;                               /* Loop counter */
  int rc = SQLITE_OK;                  /* Return code */
  Mem *pMem = &p->aMem[1];             /* First Mem of result set */

  assert( p->explain );
  assert( p->magic==VDBE_MAGIC_RUN );
  assert( p->rc==SQLITE_OK || p->rc==SQLITE_BUSY || p->rc==SQLITE_NOMEM );

  /* Even though this opcode does not use dynamic strings for
  ** the result, result columns may become dynamic if the user calls
  ** sqlite3_column_text16(), causing a translation to UTF-16 encoding.
  */
  releaseMemArray(pMem, 8);
  p->pResultSet = 0;

  if( p->rc==SQLITE_NOMEM ){
    /* This happens if a malloc() inside a call to sqlite3_column_text() or
    ** sqlite3_column_text16() failed.  */
    db->mallocFailed = 1;
    return SQLITE_ERROR;
  }

  /* When the number of output rows reaches nRow, that means the
  ** listing has finished and sqlite3_step() should return SQLITE_DONE.
  ** nRow is the sum of the number of rows in the main program, plus
  ** the sum of the number of rows in all trigger subprograms encountered
  ** so far.  The nRow value will increase as new trigger subprograms are
  ** encountered, but p->pc will eventually catch up to nRow.
  */
  nRow = p->nOp;
  if( p->explain==1 ){
    /* The first 8 memory cells are used for the result set.  So we will
    ** commandeer the 9th cell to use as storage for an array of pointers
    ** to trigger subprograms.  The VDBE is guaranteed to have at least 9
    ** cells.  */
    assert( p->nMem>9 );
    pSub = &p->aMem[9];
    if( pSub->flags&MEM_Blob ){
      /* On the first call to sqlite3_step(), pSub will hold a NULL.  It is
      ** initialized to a BLOB by the P4_SUBPROGRAM processing logic below */
      nSub = pSub->n/sizeof(Vdbe*);
      apSub = (SubProgram **)pSub->z;
    }
    for(i=0; i<nSub; i++){
      nRow += apSub[i]->nOp;
    }
  }

  do{
    i = p->pc++;
  }while( i<nRow && p->explain==2 && p->aOp[i].opcode!=OP_Explain );
  if( i>=nRow ){
    p->rc = SQLITE_OK;
    rc = SQLITE_DONE;
  }else if( db->u1.isInterrupted ){
    p->rc = SQLITE_INTERRUPT;
    rc = SQLITE_ERROR;
    sqlite3SetString(&p->zErrMsg, db, "%s", sqlite3ErrStr(p->rc));
  }else{
    char *zP4;
    Op *pOp;
    if( i<p->nOp ){
      /* The output line number is small enough that we are still in the
      ** main program. */
      pOp = &p->aOp[i];
    }else{
      /* We are currently listing subprograms.  Figure out which one and
      ** pick up the appropriate opcode. */
      int j;
      i -= p->nOp;
      for(j=0; i>=apSub[j]->nOp; j++){
        i -= apSub[j]->nOp;
      }
      pOp = &apSub[j]->aOp[i];
    }
    if( p->explain==1 ){
      pMem->flags = MEM_Int;
      pMem->u.i = i;                                /* Program counter */
      pMem++;
  
      pMem->flags = MEM_Static|MEM_Str|MEM_Term;
      pMem->z = (char*)sqlite3OpcodeName(pOp->opcode); /* Opcode */
      assert( pMem->z!=0 );
      pMem->n = sqlite3Strlen30(pMem->z);
      pMem->enc = SQLITE_UTF8;
      pMem++;

      /* When an OP_Program opcode is encounter (the only opcode that has
      ** a P4_SUBPROGRAM argument), expand the size of the array of subprograms
      ** kept in p->aMem[9].z to hold the new program - assuming this subprogram
      ** has not already been seen.
      */
      if( pOp->p4type==P4_SUBPROGRAM ){
        int nByte = (nSub+1)*sizeof(SubProgram*);
        int j;
        for(j=0; j<nSub; j++){
          if( apSub[j]==pOp->p4.pProgram ) break;
        }
        if( j==nSub && SQLITE_OK==sqlite3VdbeMemGrow(pSub, nByte, nSub!=0) ){
          apSub = (SubProgram **)pSub->z;
          apSub[nSub++] = pOp->p4.pProgram;
          pSub->flags |= MEM_Blob;
          pSub->n = nSub*sizeof(SubProgram*);
        }
      }
    }

    pMem->flags = MEM_Int;
    pMem->u.i = pOp->p1;                          /* P1 */
    pMem++;

    pMem->flags = MEM_Int;
    pMem->u.i = pOp->p2;                          /* P2 */
    pMem++;

    pMem->flags = MEM_Int;
    pMem->u.i = pOp->p3;                          /* P3 */
    pMem++;

    if( sqlite3VdbeMemGrow(pMem, 32, 0) ){            /* P4 */
      assert( p->db->mallocFailed );
      return SQLITE_ERROR;
    }
    pMem->flags = MEM_Str|MEM_Term;
    zP4 = displayP4(pOp, pMem->z, 32);
    if( zP4!=pMem->z ){
      sqlite3VdbeMemSetStr(pMem, zP4, -1, SQLITE_UTF8, 0);
    }else{
      assert( pMem->z!=0 );
      pMem->n = sqlite3Strlen30(pMem->z);
      pMem->enc = SQLITE_UTF8;
    }
    pMem++;

    if( p->explain==1 ){
      if( sqlite3VdbeMemGrow(pMem, 4, 0) ){
        assert( p->db->mallocFailed );
        return SQLITE_ERROR;
      }
      pMem->flags = MEM_Str|MEM_Term;
      pMem->n = 2;
      sqlite3_snprintf(3, pMem->z, "%.2x", pOp->p5);   /* P5 */
      pMem->enc = SQLITE_UTF8;
      pMem++;
  
#ifdef SQLITE_ENABLE_EXPLAIN_COMMENTS
      if( sqlite3VdbeMemGrow(pMem, 500, 0) ){
        assert( p->db->mallocFailed );
        return SQLITE_ERROR;
      }
      pMem->flags = MEM_Str|MEM_Term;
      pMem->n = displayComment(pOp, zP4, pMem->z, 500);
      pMem->enc = SQLITE_UTF8;
#else
      pMem->flags = MEM_Null;                       /* Comment */
#endif
    }

    p->nResColumn = 8 - 4*(p->explain-1);
    p->pResultSet = &p->aMem[1];
    p->rc = SQLITE_OK;
    rc = SQLITE_ROW;
  }
  return rc;
}
#endif /* SQLITE_OMIT_EXPLAIN */

#ifdef SQLITE_DEBUG
/*
** Print the SQL that was used to generate a VDBE program.
*/
void sqlite3VdbePrintSql(Vdbe *p){
  const char *z = 0;
  if( p->zSql ){
    z = p->zSql;
  }else if( p->nOp>=1 ){
    const VdbeOp *pOp = &p->aOp[0];
    if( pOp->opcode==OP_Init && pOp->p4.z!=0 ){
      z = pOp->p4.z;
      while( sqlite3Isspace(*z) ) z++;
    }
  }
  if( z ) printf("SQL: [%s]\n", z);
}
#endif

#if !defined(SQLITE_OMIT_TRACE) && defined(SQLITE_ENABLE_IOTRACE)
/*
** Print an IOTRACE message showing SQL content.
*/
void sqlite3VdbeIOTraceSql(Vdbe *p){
  int nOp = p->nOp;
  VdbeOp *pOp;
  if( sqlite3IoTrace==0 ) return;
  if( nOp<1 ) return;
  pOp = &p->aOp[0];
  if( pOp->opcode==OP_Init && pOp->p4.z!=0 ){
    int i, j;
    char z[1000];
    sqlite3_snprintf(sizeof(z), z, "%s", pOp->p4.z);
    for(i=0; sqlite3Isspace(z[i]); i++){}
    for(j=0; z[i]; i++){
      if( sqlite3Isspace(z[i]) ){
        if( z[i-1]!=' ' ){
          z[j++] = ' ';
        }
      }else{
        z[j++] = z[i];
      }
    }
    z[j] = 0;
    sqlite3IoTrace("SQL %s\n", z);
  }
}
#endif /* !SQLITE_OMIT_TRACE && SQLITE_ENABLE_IOTRACE */

/*
** Allocate space from a fixed size buffer and return a pointer to
** that space.  If insufficient space is available, return NULL.
**
** The pBuf parameter is the initial value of a pointer which will
** receive the new memory.  pBuf is normally NULL.  If pBuf is not
** NULL, it means that memory space has already been allocated and that
** this routine should not allocate any new memory.  When pBuf is not
** NULL simply return pBuf.  Only allocate new memory space when pBuf
** is NULL.
**
** nByte is the number of bytes of space needed.
**
** *ppFrom points to available space and pEnd points to the end of the
** available space.  When space is allocated, *ppFrom is advanced past
** the end of the allocated space.
**
** *pnByte is a counter of the number of bytes of space that have failed
** to allocate.  If there is insufficient space in *ppFrom to satisfy the
** request, then increment *pnByte by the amount of the request.
*/
static void *allocSpace(
  void *pBuf,          /* Where return pointer will be stored */
  int nByte,           /* Number of bytes to allocate */
  u8 **ppFrom,         /* IN/OUT: Allocate from *ppFrom */
  u8 *pEnd,            /* Pointer to 1 byte past the end of *ppFrom buffer */
  int *pnByte          /* If allocation cannot be made, increment *pnByte */
){
  assert( EIGHT_BYTE_ALIGNMENT(*ppFrom) );
  if( pBuf ) return pBuf;
  nByte = ROUND8(nByte);
  if( &(*ppFrom)[nByte] <= pEnd ){
    pBuf = (void*)*ppFrom;
    *ppFrom += nByte;
  }else{
    *pnByte += nByte;
  }
  return pBuf;
}

/*
** Rewind the VDBE back to the beginning in preparation for
** running it.
*/
void sqlite3VdbeRewind(Vdbe *p){
#if defined(SQLITE_DEBUG) || defined(VDBE_PROFILE)
  int i;
#endif
  assert( p!=0 );
  assert( p->magic==VDBE_MAGIC_INIT );

  /* There should be at least one opcode.
  */
  assert( p->nOp>0 );

  /* Set the magic to VDBE_MAGIC_RUN sooner rather than later. */
  p->magic = VDBE_MAGIC_RUN;

#ifdef SQLITE_DEBUG
  for(i=1; i<p->nMem; i++){
    assert( p->aMem[i].db==p->db );
  }
#endif
  p->pc = -1;
  p->rc = SQLITE_OK;
  p->errorAction = OE_Abort;
  p->magic = VDBE_MAGIC_RUN;
  p->nChange = 0;
  p->cacheCtr = 1;
  p->minWriteFileFormat = 255;
  p->iStatement = 0;
  p->nFkConstraint = 0;
#ifdef VDBE_PROFILE
  for(i=0; i<p->nOp; i++){
    p->aOp[i].cnt = 0;
    p->aOp[i].cycles = 0;
  }
#endif
}

/*
** Prepare a virtual machine for execution for the first time after
** creating the virtual machine.  This involves things such
** as allocating stack space and initializing the program counter.
** After the VDBE has be prepped, it can be executed by one or more
** calls to sqlite3VdbeExec().  
**
** This function may be called exact once on a each virtual machine.
** After this routine is called the VM has been "packaged" and is ready
** to run.  After this routine is called, futher calls to 
** sqlite3VdbeAddOp() functions are prohibited.  This routine disconnects
** the Vdbe from the Parse object that helped generate it so that the
** the Vdbe becomes an independent entity and the Parse object can be
** destroyed.
**
** Use the sqlite3VdbeRewind() procedure to restore a virtual machine back
** to its initial state after it has been run.
*/
void sqlite3VdbeMakeReady(
  Vdbe *p,                       /* The VDBE */
  Parse *pParse                  /* Parsing context */
){
  sqlite3 *db;                   /* The database connection */
  int nVar;                      /* Number of parameters */
  int nMem;                      /* Number of VM memory registers */
  int nCursor;                   /* Number of cursors required */
  int nArg;                      /* Number of arguments in subprograms */
  int nOnce;                     /* Number of OP_Once instructions */
  int n;                         /* Loop counter */
  u8 *zCsr;                      /* Memory available for allocation */
  u8 *zEnd;                      /* First byte past allocated memory */
  int nByte;                     /* How much extra memory is needed */

  assert( p!=0 );
  assert( p->nOp>0 );
  assert( pParse!=0 );
  assert( p->magic==VDBE_MAGIC_INIT );
  assert( pParse==p->pParse );
  db = p->db;
  assert( db->mallocFailed==0 );
  nVar = pParse->nVar;
  nMem = pParse->nMem;
  nCursor = pParse->nTab;
  nArg = pParse->nMaxArg;
  nOnce = pParse->nOnce;
  if( nOnce==0 ) nOnce = 1; /* Ensure at least one byte in p->aOnceFlag[] */
  
  /* For each cursor required, also allocate a memory cell. Memory
  ** cells (nMem+1-nCursor)..nMem, inclusive, will never be used by
  ** the vdbe program. Instead they are used to allocate space for
  ** VdbeCursor/BtCursor structures. The blob of memory associated with 
  ** cursor 0 is stored in memory cell nMem. Memory cell (nMem-1)
  ** stores the blob of memory associated with cursor 1, etc.
  **
  ** See also: allocateCursor().
  */
  nMem += nCursor;

  /* Allocate space for memory registers, SQL variables, VDBE cursors and 
  ** an array to marshal SQL function arguments in.
  */
  zCsr = (u8*)&p->aOp[p->nOp];            /* Memory avaliable for allocation */
  zEnd = (u8*)&p->aOp[pParse->nOpAlloc];  /* First byte past end of zCsr[] */

  resolveP2Values(p, &nArg);
  p->usesStmtJournal = (u8)(pParse->isMultiWrite && pParse->mayAbort);
  if( pParse->explain && nMem<10 ){
    nMem = 10;
  }
  memset(zCsr, 0, zEnd-zCsr);
  zCsr += (zCsr - (u8*)0)&7;
  assert( EIGHT_BYTE_ALIGNMENT(zCsr) );
  p->expired = 0;

  /* Memory for registers, parameters, cursor, etc, is allocated in two
  ** passes.  On the first pass, we try to reuse unused space at the 
  ** end of the opcode array.  If we are unable to satisfy all memory
  ** requirements by reusing the opcode array tail, then the second
  ** pass will fill in the rest using a fresh allocation.  
  **
  ** This two-pass approach that reuses as much memory as possible from
  ** the leftover space at the end of the opcode array can significantly
  ** reduce the amount of memory held by a prepared statement.
  */
  do {
    nByte = 0;
    p->aMem = allocSpace(p->aMem, nMem*sizeof(Mem), &zCsr, zEnd, &nByte);
    p->aVar = allocSpace(p->aVar, nVar*sizeof(Mem), &zCsr, zEnd, &nByte);
    p->apArg = allocSpace(p->apArg, nArg*sizeof(Mem*), &zCsr, zEnd, &nByte);
    p->azVar = allocSpace(p->azVar, nVar*sizeof(char*), &zCsr, zEnd, &nByte);
    p->apCsr = allocSpace(p->apCsr, nCursor*sizeof(VdbeCursor*),
                          &zCsr, zEnd, &nByte);
    p->aOnceFlag = allocSpace(p->aOnceFlag, nOnce, &zCsr, zEnd, &nByte);
    if( nByte ){
      p->pFree = sqlite3DbMallocZero(db, nByte);
    }
    zCsr = p->pFree;
    zEnd = &zCsr[nByte];
  }while( nByte && !db->mallocFailed );

  p->nCursor = nCursor;
  p->nOnceFlag = nOnce;
  if( p->aVar ){
    p->nVar = (ynVar)nVar;
    for(n=0; n<nVar; n++){
      p->aVar[n].flags = MEM_Null;
      p->aVar[n].db = db;
    }
  }
  if( p->azVar ){
    p->nzVar = pParse->nzVar;
    memcpy(p->azVar, pParse->azVar, p->nzVar*sizeof(p->azVar[0]));
    memset(pParse->azVar, 0, pParse->nzVar*sizeof(pParse->azVar[0]));
  }
  if( p->aMem ){
    p->aMem--;                      /* aMem[] goes from 1..nMem */
    p->nMem = nMem;                 /*       not from 0..nMem-1 */
    for(n=1; n<=nMem; n++){
      p->aMem[n].flags = MEM_Undefined;
      p->aMem[n].db = db;
    }
  }
  p->explain = pParse->explain;
  sqlite3VdbeRewind(p);
}

/*
** Close a VDBE cursor and release all the resources that cursor 
** happens to hold.
*/
void sqlite3VdbeFreeCursor(Vdbe *p, VdbeCursor *pCx){
  if( pCx==0 ){
    return;
  }
  sqlite3VdbeSorterClose(p->db, pCx);
  if( pCx->pBt ){
    sqlite3BtreeClose(pCx->pBt);
    /* The pCx->pCursor will be close automatically, if it exists, by
    ** the call above. */
  }else if( pCx->pCursor ){
    sqlite3BtreeCloseCursor(pCx->pCursor);
  }
#ifndef SQLITE_OMIT_VIRTUALTABLE
  if( pCx->pVtabCursor ){
    sqlite3_vtab_cursor *pVtabCursor = pCx->pVtabCursor;
    const sqlite3_module *pModule = pVtabCursor->pVtab->pModule;
    p->inVtabMethod = 1;
    pModule->xClose(pVtabCursor);
    p->inVtabMethod = 0;
  }
#endif
}

/*
** Copy the values stored in the VdbeFrame structure to its Vdbe. This
** is used, for example, when a trigger sub-program is halted to restore
** control to the main program.
*/
int sqlite3VdbeFrameRestore(VdbeFrame *pFrame){
  Vdbe *v = pFrame->v;
  v->aOnceFlag = pFrame->aOnceFlag;
  v->nOnceFlag = pFrame->nOnceFlag;
  v->aOp = pFrame->aOp;
  v->nOp = pFrame->nOp;
  v->aMem = pFrame->aMem;
  v->nMem = pFrame->nMem;
  v->apCsr = pFrame->apCsr;
  v->nCursor = pFrame->nCursor;
  v->db->lastRowid = pFrame->lastRowid;
  v->nChange = pFrame->nChange;
  return pFrame->pc;
}

/*
** Close all cursors.
**
** Also release any dynamic memory held by the VM in the Vdbe.aMem memory 
** cell array. This is necessary as the memory cell array may contain
** pointers to VdbeFrame objects, which may in turn contain pointers to
** open cursors.
*/
static void closeAllCursors(Vdbe *p){
  if( p->pFrame ){
    VdbeFrame *pFrame;
    for(pFrame=p->pFrame; pFrame->pParent; pFrame=pFrame->pParent);
    sqlite3VdbeFrameRestore(pFrame);
  }
  p->pFrame = 0;
  p->nFrame = 0;

  if( p->apCsr ){
    int i;
    for(i=0; i<p->nCursor; i++){
      VdbeCursor *pC = p->apCsr[i];
      if( pC ){
        sqlite3VdbeFreeCursor(p, pC);
        p->apCsr[i] = 0;
      }
    }
  }
  if( p->aMem ){
    releaseMemArray(&p->aMem[1], p->nMem);
  }
  while( p->pDelFrame ){
    VdbeFrame *pDel = p->pDelFrame;
    p->pDelFrame = pDel->pParent;
    sqlite3VdbeFrameDelete(pDel);
  }

  /* Delete any auxdata allocations made by the VM */
  sqlite3VdbeDeleteAuxData(p, -1, 0);
  assert( p->pAuxData==0 );
}

/*
** Clean up the VM after execution.
**
** This routine will automatically close any cursors, lists, and/or
** sorters that were left open.  It also deletes the values of
** variables in the aVar[] array.
*/
static void Cleanup(Vdbe *p){
  sqlite3 *db = p->db;

#ifdef SQLITE_DEBUG
  /* Execute assert() statements to ensure that the Vdbe.apCsr[] and 
  ** Vdbe.aMem[] arrays have already been cleaned up.  */
  int i;
  if( p->apCsr ) for(i=0; i<p->nCursor; i++) assert( p->apCsr[i]==0 );
  if( p->aMem ){
    for(i=1; i<=p->nMem; i++) assert( p->aMem[i].flags==MEM_Undefined );
  }
#endif

  sqlite3DbFree(db, p->zErrMsg);
  p->zErrMsg = 0;
  p->pResultSet = 0;
}

/*
** Set the number of result columns that will be returned by this SQL
** statement. This is now set at compile time, rather than during
** execution of the vdbe program so that sqlite3_column_count() can
** be called on an SQL statement before sqlite3_step().
*/
void sqlite3VdbeSetNumCols(Vdbe *p, int nResColumn){
  Mem *pColName;
  int n;
  sqlite3 *db = p->db;

  releaseMemArray(p->aColName, p->nResColumn*COLNAME_N);
  sqlite3DbFree(db, p->aColName);
  n = nResColumn*COLNAME_N;
  p->nResColumn = (u16)nResColumn;
  p->aColName = pColName = (Mem*)sqlite3DbMallocZero(db, sizeof(Mem)*n );
  if( p->aColName==0 ) return;
  while( n-- > 0 ){
    pColName->flags = MEM_Null;
    pColName->db = p->db;
    pColName++;
  }
}

/*
** Set the name of the idx'th column to be returned by the SQL statement.
** zName must be a pointer to a nul terminated string.
**
** This call must be made after a call to sqlite3VdbeSetNumCols().
**
** The final parameter, xDel, must be one of SQLITE_DYNAMIC, SQLITE_STATIC
** or SQLITE_TRANSIENT. If it is SQLITE_DYNAMIC, then the buffer pointed
** to by zName will be freed by sqlite3DbFree() when the vdbe is destroyed.
*/
int sqlite3VdbeSetColName(
  Vdbe *p,                         /* Vdbe being configured */
  int idx,                         /* Index of column zName applies to */
  int var,                         /* One of the COLNAME_* constants */
  const char *zName,               /* Pointer to buffer containing name */
  void (*xDel)(void*)              /* Memory management strategy for zName */
){
  int rc;
  Mem *pColName;
  assert( idx<p->nResColumn );
  assert( var<COLNAME_N );
  if( p->db->mallocFailed ){
    assert( !zName || xDel!=SQLITE_DYNAMIC );
    return SQLITE_NOMEM;
  }
  assert( p->aColName!=0 );
  pColName = &(p->aColName[idx+var*p->nResColumn]);
  rc = sqlite3VdbeMemSetStr(pColName, zName, -1, SQLITE_UTF8, xDel);
  assert( rc!=0 || !zName || (pColName->flags&MEM_Term)!=0 );
  return rc;
}

/*
** A read or write transaction may or may not be active on database handle
** db. If a transaction is active, commit it. If there is a
** write-transaction spanning more than one database file, this routine
** takes care of the master journal trickery.
*/
static int vdbeCommit(sqlite3 *db, Vdbe *p){
  int i;
  int nTrans = 0;  /* Number of databases with an active write-transaction */
  int rc = SQLITE_OK;
  int needXcommit = 0;

#ifdef SQLITE_OMIT_VIRTUALTABLE
  /* With this option, sqlite3VtabSync() is defined to be simply 
  ** SQLITE_OK so p is not used. 
  */
  UNUSED_PARAMETER(p);
#endif

  /* Before doing anything else, call the xSync() callback for any
  ** virtual module tables written in this transaction. This has to
  ** be done before determining whether a master journal file is 
  ** required, as an xSync() callback may add an attached database
  ** to the transaction.
  */
  rc = sqlite3VtabSync(db, p);

  /* This loop determines (a) if the commit hook should be invoked and
  ** (b) how many database files have open write transactions, not 
  ** including the temp database. (b) is important because if more than 
  ** one database file has an open write transaction, a master journal
  ** file is required for an atomic commit.
  */ 
  for(i=0; rc==SQLITE_OK && i<db->nDb; i++){ 
    Btree *pBt = db->aDb[i].pBt;
    if( sqlite3BtreeIsInTrans(pBt) ){
      needXcommit = 1;
      if( i!=1 ) nTrans++;
      sqlite3BtreeEnter(pBt);
      rc = sqlite3PagerExclusiveLock(sqlite3BtreePager(pBt));
      sqlite3BtreeLeave(pBt);
    }
  }
  if( rc!=SQLITE_OK ){
    return rc;
  }

  /* If there are any write-transactions at all, invoke the commit hook */
  if( needXcommit && db->xCommitCallback ){
    rc = db->xCommitCallback(db->pCommitArg);
    if( rc ){
      return SQLITE_CONSTRAINT_COMMITHOOK;
    }
  }

  /* The simple case - no more than one database file (not counting the
  ** TEMP database) has a transaction active.   There is no need for the
  ** master-journal.
  **
  ** If the return value of sqlite3BtreeGetFilename() is a zero length
  ** string, it means the main database is :memory: or a temp file.  In 
  ** that case we do not support atomic multi-file commits, so use the 
  ** simple case then too.
  */
  if( 0==sqlite3Strlen30(sqlite3BtreeGetFilename(db->aDb[0].pBt))
   || nTrans<=1
  ){
    for(i=0; rc==SQLITE_OK && i<db->nDb; i++){
      Btree *pBt = db->aDb[i].pBt;
      if( pBt ){
        rc = sqlite3BtreeCommitPhaseOne(pBt, 0);
      }
    }

    /* Do the commit only if all databases successfully complete phase 1. 
    ** If one of the BtreeCommitPhaseOne() calls fails, this indicates an
    ** IO error while deleting or truncating a journal file. It is unlikely,
    ** but could happen. In this case abandon processing and return the error.
    */
    for(i=0; rc==SQLITE_OK && i<db->nDb; i++){
      Btree *pBt = db->aDb[i].pBt;
      if( pBt ){
        rc = sqlite3BtreeCommitPhaseTwo(pBt, 0);
      }
    }
    if( rc==SQLITE_OK ){
      sqlite3VtabCommit(db);
    }
  }

  /* The complex case - There is a multi-file write-transaction active.
  ** This requires a master journal file to ensure the transaction is
  ** committed atomicly.
  */
#ifndef SQLITE_OMIT_DISKIO
  else{
    sqlite3_vfs *pVfs = db->pVfs;
    int needSync = 0;
    char *zMaster = 0;   /* File-name for the master journal */
    char const *zMainFile = sqlite3BtreeGetFilename(db->aDb[0].pBt);
    sqlite3_file *pMaster = 0;
    i64 offset = 0;
    int res;
    int retryCount = 0;
    int nMainFile;

    /* Select a master journal file name */
    nMainFile = sqlite3Strlen30(zMainFile);
    zMaster = sqlite3MPrintf(db, "%s-mjXXXXXX9XXz", zMainFile);
    if( zMaster==0 ) return SQLITE_NOMEM;
    do {
      u32 iRandom;
      if( retryCount ){
        if( retryCount>100 ){
          sqlite3_log(SQLITE_FULL, "MJ delete: %s", zMaster);
          sqlite3OsDelete(pVfs, zMaster, 0);
          break;
        }else if( retryCount==1 ){
          sqlite3_log(SQLITE_FULL, "MJ collide: %s", zMaster);
        }
      }
      retryCount++;
      sqlite3_randomness(sizeof(iRandom), &iRandom);
      sqlite3_snprintf(13, &zMaster[nMainFile], "-mj%06X9%02X",
                               (iRandom>>8)&0xffffff, iRandom&0xff);
      /* The antipenultimate character of the master journal name must
      ** be "9" to avoid name collisions when using 8+3 filenames. */
      assert( zMaster[sqlite3Strlen30(zMaster)-3]=='9' );
      sqlite3FileSuffix3(zMainFile, zMaster);
      rc = sqlite3OsAccess(pVfs, zMaster, SQLITE_ACCESS_EXISTS, &res);
    }while( rc==SQLITE_OK && res );
    if( rc==SQLITE_OK ){
      /* Open the master journal. */
      rc = sqlite3OsOpenMalloc(pVfs, zMaster, &pMaster, 
          SQLITE_OPEN_READWRITE|SQLITE_OPEN_CREATE|
          SQLITE_OPEN_EXCLUSIVE|SQLITE_OPEN_MASTER_JOURNAL, 0
      );
    }
    if( rc!=SQLITE_OK ){
      sqlite3DbFree(db, zMaster);
      return rc;
    }
 
    /* Write the name of each database file in the transaction into the new
    ** master journal file. If an error occurs at this point close
    ** and delete the master journal file. All the individual journal files
    ** still have 'null' as the master journal pointer, so they will roll
    ** back independently if a failure occurs.
    */
    for(i=0; i<db->nDb; i++){
      Btree *pBt = db->aDb[i].pBt;
      if( sqlite3BtreeIsInTrans(pBt) ){
        char const *zFile = sqlite3BtreeGetJournalname(pBt);
        if( zFile==0 ){
          continue;  /* Ignore TEMP and :memory: databases */
        }
        assert( zFile[0]!=0 );
        if( !needSync && !sqlite3BtreeSyncDisabled(pBt) ){
          needSync = 1;
        }
        rc = sqlite3OsWrite(pMaster, zFile, sqlite3Strlen30(zFile)+1, offset);
        offset += sqlite3Strlen30(zFile)+1;
        if( rc!=SQLITE_OK ){
          sqlite3OsCloseFree(pMaster);
          sqlite3OsDelete(pVfs, zMaster, 0);
          sqlite3DbFree(db, zMaster);
          return rc;
        }
      }
    }

    /* Sync the master journal file. If the IOCAP_SEQUENTIAL device
    ** flag is set this is not required.
    */
    if( needSync 
     && 0==(sqlite3OsDeviceCharacteristics(pMaster)&SQLITE_IOCAP_SEQUENTIAL)
     && SQLITE_OK!=(rc = sqlite3OsSync(pMaster, SQLITE_SYNC_NORMAL))
    ){
      sqlite3OsCloseFree(pMaster);
      sqlite3OsDelete(pVfs, zMaster, 0);
      sqlite3DbFree(db, zMaster);
      return rc;
    }

    /* Sync all the db files involved in the transaction. The same call
    ** sets the master journal pointer in each individual journal. If
    ** an error occurs here, do not delete the master journal file.
    **
    ** If the error occurs during the first call to
    ** sqlite3BtreeCommitPhaseOne(), then there is a chance that the
    ** master journal file will be orphaned. But we cannot delete it,
    ** in case the master journal file name was written into the journal
    ** file before the failure occurred.
    */
    for(i=0; rc==SQLITE_OK && i<db->nDb; i++){ 
      Btree *pBt = db->aDb[i].pBt;
      if( pBt ){
        rc = sqlite3BtreeCommitPhaseOne(pBt, zMaster);
      }
    }
    sqlite3OsCloseFree(pMaster);
    assert( rc!=SQLITE_BUSY );
    if( rc!=SQLITE_OK ){
      sqlite3DbFree(db, zMaster);
      return rc;
    }

    /* Delete the master journal file. This commits the transaction. After
    ** doing this the directory is synced again before any individual
    ** transaction files are deleted.
    */
    rc = sqlite3OsDelete(pVfs, zMaster, 1);
    sqlite3DbFree(db, zMaster);
    zMaster = 0;
    if( rc ){
      return rc;
    }

    /* All files and directories have already been synced, so the following
    ** calls to sqlite3BtreeCommitPhaseTwo() are only closing files and
    ** deleting or truncating journals. If something goes wrong while
    ** this is happening we don't really care. The integrity of the
    ** transaction is already guaranteed, but some stray 'cold' journals
    ** may be lying around. Returning an error code won't help matters.
    */
    disable_simulated_io_errors();
    sqlite3BeginBenignMalloc();
    for(i=0; i<db->nDb; i++){ 
      Btree *pBt = db->aDb[i].pBt;
      if( pBt ){
        sqlite3BtreeCommitPhaseTwo(pBt, 1);
      }
    }
    sqlite3EndBenignMalloc();
    enable_simulated_io_errors();

    sqlite3VtabCommit(db);
  }
#endif

  return rc;
}

/* 
** This routine checks that the sqlite3.nVdbeActive count variable
** matches the number of vdbe's in the list sqlite3.pVdbe that are
** currently active. An assertion fails if the two counts do not match.
** This is an internal self-check only - it is not an essential processing
** step.
**
** This is a no-op if NDEBUG is defined.
*/
#ifndef NDEBUG
static void checkActiveVdbeCnt(sqlite3 *db){
  Vdbe *p;
  int cnt = 0;
  int nWrite = 0;
  int nRead = 0;
  p = db->pVdbe;
  while( p ){
    if( p->magic==VDBE_MAGIC_RUN && p->pc>=0 ){
      cnt++;
      if( p->readOnly==0 ) nWrite++;
      if( p->bIsReader ) nRead++;
    }
    p = p->pNext;
  }
  assert( cnt==db->nVdbeActive );
  assert( nWrite==db->nVdbeWrite );
  assert( nRead==db->nVdbeRead );
}
#else
#define checkActiveVdbeCnt(x)
#endif

/*
** If the Vdbe passed as the first argument opened a statement-transaction,
** close it now. Argument eOp must be either SAVEPOINT_ROLLBACK or
** SAVEPOINT_RELEASE. If it is SAVEPOINT_ROLLBACK, then the statement
** transaction is rolled back. If eOp is SAVEPOINT_RELEASE, then the 
** statement transaction is committed.
**
** If an IO error occurs, an SQLITE_IOERR_XXX error code is returned. 
** Otherwise SQLITE_OK.
*/
int sqlite3VdbeCloseStatement(Vdbe *p, int eOp){
  sqlite3 *const db = p->db;
  int rc = SQLITE_OK;

  /* If p->iStatement is greater than zero, then this Vdbe opened a 
  ** statement transaction that should be closed here. The only exception
  ** is that an IO error may have occurred, causing an emergency rollback.
  ** In this case (db->nStatement==0), and there is nothing to do.
  */
  if( db->nStatement && p->iStatement ){
    int i;
    const int iSavepoint = p->iStatement-1;

    assert( eOp==SAVEPOINT_ROLLBACK || eOp==SAVEPOINT_RELEASE);
    assert( db->nStatement>0 );
    assert( p->iStatement==(db->nStatement+db->nSavepoint) );

    for(i=0; i<db->nDb; i++){ 
      int rc2 = SQLITE_OK;
      Btree *pBt = db->aDb[i].pBt;
      if( pBt ){
        if( eOp==SAVEPOINT_ROLLBACK ){
          rc2 = sqlite3BtreeSavepoint(pBt, SAVEPOINT_ROLLBACK, iSavepoint);
        }
        if( rc2==SQLITE_OK ){
          rc2 = sqlite3BtreeSavepoint(pBt, SAVEPOINT_RELEASE, iSavepoint);
        }
        if( rc==SQLITE_OK ){
          rc = rc2;
        }
      }
    }
    db->nStatement--;
    p->iStatement = 0;

    if( rc==SQLITE_OK ){
      if( eOp==SAVEPOINT_ROLLBACK ){
        rc = sqlite3VtabSavepoint(db, SAVEPOINT_ROLLBACK, iSavepoint);
      }
      if( rc==SQLITE_OK ){
        rc = sqlite3VtabSavepoint(db, SAVEPOINT_RELEASE, iSavepoint);
      }
    }

    /* If the statement transaction is being rolled back, also restore the 
    ** database handles deferred constraint counter to the value it had when 
    ** the statement transaction was opened.  */
    if( eOp==SAVEPOINT_ROLLBACK ){
      db->nDeferredCons = p->nStmtDefCons;
      db->nDeferredImmCons = p->nStmtDefImmCons;
    }
  }
  return rc;
}

/*
** This function is called when a transaction opened by the database 
** handle associated with the VM passed as an argument is about to be 
** committed. If there are outstanding deferred foreign key constraint
** violations, return SQLITE_ERROR. Otherwise, SQLITE_OK.
**
** If there are outstanding FK violations and this function returns 
** SQLITE_ERROR, set the result of the VM to SQLITE_CONSTRAINT_FOREIGNKEY
** and write an error message to it. Then return SQLITE_ERROR.
*/
#ifndef SQLITE_OMIT_FOREIGN_KEY
int sqlite3VdbeCheckFk(Vdbe *p, int deferred){
  sqlite3 *db = p->db;
  if( (deferred && (db->nDeferredCons+db->nDeferredImmCons)>0) 
   || (!deferred && p->nFkConstraint>0) 
  ){
    p->rc = SQLITE_CONSTRAINT_FOREIGNKEY;
    p->errorAction = OE_Abort;
    sqlite3SetString(&p->zErrMsg, db, "FOREIGN KEY constraint failed");
    return SQLITE_ERROR;
  }
  return SQLITE_OK;
}
#endif

/*
** This routine is called the when a VDBE tries to halt.  If the VDBE
** has made changes and is in autocommit mode, then commit those
** changes.  If a rollback is needed, then do the rollback.
**
** This routine is the only way to move the state of a VM from
** SQLITE_MAGIC_RUN to SQLITE_MAGIC_HALT.  It is harmless to
** call this on a VM that is in the SQLITE_MAGIC_HALT state.
**
** Return an error code.  If the commit could not complete because of
** lock contention, return SQLITE_BUSY.  If SQLITE_BUSY is returned, it
** means the close did not happen and needs to be repeated.
*/
int sqlite3VdbeHalt(Vdbe *p){
  int rc;                         /* Used to store transient return codes */
  sqlite3 *db = p->db;

  /* This function contains the logic that determines if a statement or
  ** transaction will be committed or rolled back as a result of the
  ** execution of this virtual machine. 
  **
  ** If any of the following errors occur:
  **
  **     SQLITE_NOMEM
  **     SQLITE_IOERR
  **     SQLITE_FULL
  **     SQLITE_INTERRUPT
  **
  ** Then the internal cache might have been left in an inconsistent
  ** state.  We need to rollback the statement transaction, if there is
  ** one, or the complete transaction if there is no statement transaction.
  */

  if( p->db->mallocFailed ){
    p->rc = SQLITE_NOMEM;
  }
  if( p->aOnceFlag ) memset(p->aOnceFlag, 0, p->nOnceFlag);
  closeAllCursors(p);
  if( p->magic!=VDBE_MAGIC_RUN ){
    return SQLITE_OK;
  }
  checkActiveVdbeCnt(db);

  /* No commit or rollback needed if the program never started or if the
  ** SQL statement does not read or write a database file.  */
  if( p->pc>=0 && p->bIsReader ){
    int mrc;   /* Primary error code from p->rc */
    int eStatementOp = 0;
    int isSpecialError;            /* Set to true if a 'special' error */

    /* Lock all btrees used by the statement */
    sqlite3VdbeEnter(p);

    /* Check for one of the special errors */
    mrc = p->rc & 0xff;
    assert( p->rc!=SQLITE_IOERR_BLOCKED );  /* This error no longer exists */
    isSpecialError = mrc==SQLITE_NOMEM || mrc==SQLITE_IOERR
                     || mrc==SQLITE_INTERRUPT || mrc==SQLITE_FULL;
    if( isSpecialError ){
      /* If the query was read-only and the error code is SQLITE_INTERRUPT, 
      ** no rollback is necessary. Otherwise, at least a savepoint 
      ** transaction must be rolled back to restore the database to a 
      ** consistent state.
      **
      ** Even if the statement is read-only, it is important to perform
      ** a statement or transaction rollback operation. If the error 
      ** occurred while writing to the journal, sub-journal or database
      ** file as part of an effort to free up cache space (see function
      ** pagerStress() in pager.c), the rollback is required to restore 
      ** the pager to a consistent state.
      */
      if( !p->readOnly || mrc!=SQLITE_INTERRUPT ){
        if( (mrc==SQLITE_NOMEM || mrc==SQLITE_FULL) && p->usesStmtJournal ){
          eStatementOp = SAVEPOINT_ROLLBACK;
        }else{
          /* We are forced to roll back the active transaction. Before doing
          ** so, abort any other statements this handle currently has active.
          */
          sqlite3RollbackAll(db, SQLITE_ABORT_ROLLBACK);
          sqlite3CloseSavepoints(db);
          db->autoCommit = 1;
        }
      }
    }

    /* Check for immediate foreign key violations. */
    if( p->rc==SQLITE_OK ){
      sqlite3VdbeCheckFk(p, 0);
    }
  
    /* If the auto-commit flag is set and this is the only active writer 
    ** VM, then we do either a commit or rollback of the current transaction. 
    **
    ** Note: This block also runs if one of the special errors handled 
    ** above has occurred. 
    */
    if( !sqlite3VtabInSync(db) 
     && db->autoCommit 
     && db->nVdbeWrite==(p->readOnly==0) 
    ){
      if( p->rc==SQLITE_OK || (p->errorAction==OE_Fail && !isSpecialError) ){
        rc = sqlite3VdbeCheckFk(p, 1);
        if( rc!=SQLITE_OK ){
          if( NEVER(p->readOnly) ){
            sqlite3VdbeLeave(p);
            return SQLITE_ERROR;
          }
          rc = SQLITE_CONSTRAINT_FOREIGNKEY;
        }else{ 
          /* The auto-commit flag is true, the vdbe program was successful 
          ** or hit an 'OR FAIL' constraint and there are no deferred foreign
          ** key constraints to hold up the transaction. This means a commit 
          ** is required. */
          rc = vdbeCommit(db, p);
        }
        if( rc==SQLITE_BUSY && p->readOnly ){
          sqlite3VdbeLeave(p);
          return SQLITE_BUSY;
        }else if( rc!=SQLITE_OK ){
          p->rc = rc;
          sqlite3RollbackAll(db, SQLITE_OK);
        }else{
          db->nDeferredCons = 0;
          db->nDeferredImmCons = 0;
          db->flags &= ~SQLITE_DeferFKs;
          sqlite3CommitInternalChanges(db);
        }
      }else{
        sqlite3RollbackAll(db, SQLITE_OK);
      }
      db->nStatement = 0;
    }else if( eStatementOp==0 ){
      if( p->rc==SQLITE_OK || p->errorAction==OE_Fail ){
        eStatementOp = SAVEPOINT_RELEASE;
      }else if( p->errorAction==OE_Abort ){
        eStatementOp = SAVEPOINT_ROLLBACK;
      }else{
        sqlite3RollbackAll(db, SQLITE_ABORT_ROLLBACK);
        sqlite3CloseSavepoints(db);
        db->autoCommit = 1;
      }
    }
  
    /* If eStatementOp is non-zero, then a statement transaction needs to
    ** be committed or rolled back. Call sqlite3VdbeCloseStatement() to
    ** do so. If this operation returns an error, and the current statement
    ** error code is SQLITE_OK or SQLITE_CONSTRAINT, then promote the
    ** current statement error code.
    */
    if( eStatementOp ){
      rc = sqlite3VdbeCloseStatement(p, eStatementOp);
      if( rc ){
        if( p->rc==SQLITE_OK || (p->rc&0xff)==SQLITE_CONSTRAINT ){
          p->rc = rc;
          sqlite3DbFree(db, p->zErrMsg);
          p->zErrMsg = 0;
        }
        sqlite3RollbackAll(db, SQLITE_ABORT_ROLLBACK);
        sqlite3CloseSavepoints(db);
        db->autoCommit = 1;
      }
    }
  
    /* If this was an INSERT, UPDATE or DELETE and no statement transaction
    ** has been rolled back, update the database connection change-counter. 
    */
    if( p->changeCntOn ){
      if( eStatementOp!=SAVEPOINT_ROLLBACK ){
        sqlite3VdbeSetChanges(db, p->nChange);
      }else{
        sqlite3VdbeSetChanges(db, 0);
      }
      p->nChange = 0;
    }

    /* Release the locks */
    sqlite3VdbeLeave(p);
  }

  /* We have successfully halted and closed the VM.  Record this fact. */
  if( p->pc>=0 ){
    db->nVdbeActive--;
    if( !p->readOnly ) db->nVdbeWrite--;
    if( p->bIsReader ) db->nVdbeRead--;
    assert( db->nVdbeActive>=db->nVdbeRead );
    assert( db->nVdbeRead>=db->nVdbeWrite );
    assert( db->nVdbeWrite>=0 );
  }
  p->magic = VDBE_MAGIC_HALT;
  checkActiveVdbeCnt(db);
  if( p->db->mallocFailed ){
    p->rc = SQLITE_NOMEM;
  }

  /* If the auto-commit flag is set to true, then any locks that were held
  ** by connection db have now been released. Call sqlite3ConnectionUnlocked() 
  ** to invoke any required unlock-notify callbacks.
  */
  if( db->autoCommit ){
    sqlite3ConnectionUnlocked(db);
  }

  assert( db->nVdbeActive>0 || db->autoCommit==0 || db->nStatement==0 );
  return (p->rc==SQLITE_BUSY ? SQLITE_BUSY : SQLITE_OK);
}


/*
** Each VDBE holds the result of the most recent sqlite3_step() call
** in p->rc.  This routine sets that result back to SQLITE_OK.
*/
void sqlite3VdbeResetStepResult(Vdbe *p){
  p->rc = SQLITE_OK;
}

/*
** Copy the error code and error message belonging to the VDBE passed
** as the first argument to its database handle (so that they will be 
** returned by calls to sqlite3_errcode() and sqlite3_errmsg()).
**
** This function does not clear the VDBE error code or message, just
** copies them to the database handle.
*/
int sqlite3VdbeTransferError(Vdbe *p){
  sqlite3 *db = p->db;
  int rc = p->rc;
  if( p->zErrMsg ){
    u8 mallocFailed = db->mallocFailed;
    sqlite3BeginBenignMalloc();
    if( db->pErr==0 ) db->pErr = sqlite3ValueNew(db);
    sqlite3ValueSetStr(db->pErr, -1, p->zErrMsg, SQLITE_UTF8, SQLITE_TRANSIENT);
    sqlite3EndBenignMalloc();
    db->mallocFailed = mallocFailed;
    db->errCode = rc;
  }else{
    sqlite3Error(db, rc, 0);
  }
  return rc;
}

#ifdef SQLITE_ENABLE_SQLLOG
/*
** If an SQLITE_CONFIG_SQLLOG hook is registered and the VM has been run, 
** invoke it.
*/
static void vdbeInvokeSqllog(Vdbe *v){
  if( sqlite3GlobalConfig.xSqllog && v->rc==SQLITE_OK && v->zSql && v->pc>=0 ){
    char *zExpanded = sqlite3VdbeExpandSql(v, v->zSql);
    assert( v->db->init.busy==0 );
    if( zExpanded ){
      sqlite3GlobalConfig.xSqllog(
          sqlite3GlobalConfig.pSqllogArg, v->db, zExpanded, 1
      );
      sqlite3DbFree(v->db, zExpanded);
    }
  }
}
#else
# define vdbeInvokeSqllog(x)
#endif

/*
** Clean up a VDBE after execution but do not delete the VDBE just yet.
** Write any error messages into *pzErrMsg.  Return the result code.
**
** After this routine is run, the VDBE should be ready to be executed
** again.
**
** To look at it another way, this routine resets the state of the
** virtual machine from VDBE_MAGIC_RUN or VDBE_MAGIC_HALT back to
** VDBE_MAGIC_INIT.
*/
int sqlite3VdbeReset(Vdbe *p){
  sqlite3 *db;
  db = p->db;

  /* If the VM did not run to completion or if it encountered an
  ** error, then it might not have been halted properly.  So halt
  ** it now.
  */
  sqlite3VdbeHalt(p);

  /* If the VDBE has be run even partially, then transfer the error code
  ** and error message from the VDBE into the main database structure.  But
  ** if the VDBE has just been set to run but has not actually executed any
  ** instructions yet, leave the main database error information unchanged.
  */
  if( p->pc>=0 ){
    vdbeInvokeSqllog(p);
    sqlite3VdbeTransferError(p);
    sqlite3DbFree(db, p->zErrMsg);
    p->zErrMsg = 0;
    if( p->runOnlyOnce ) p->expired = 1;
  }else if( p->rc && p->expired ){
    /* The expired flag was set on the VDBE before the first call
    ** to sqlite3_step(). For consistency (since sqlite3_step() was
    ** called), set the database error in this case as well.
    */
    sqlite3Error(db, p->rc, p->zErrMsg ? "%s" : 0, p->zErrMsg);
    sqlite3DbFree(db, p->zErrMsg);
    p->zErrMsg = 0;
  }

  /* Reclaim all memory used by the VDBE
  */
  Cleanup(p);

  /* Save profiling information from this VDBE run.
  */
#ifdef VDBE_PROFILE
  {
    FILE *out = fopen("vdbe_profile.out", "a");
    if( out ){
      int i;
      fprintf(out, "---- ");
      for(i=0; i<p->nOp; i++){
        fprintf(out, "%02x", p->aOp[i].opcode);
      }
      fprintf(out, "\n");
      if( p->zSql ){
        char c, pc = 0;
        fprintf(out, "-- ");
        for(i=0; (c = p->zSql[i])!=0; i++){
          if( pc=='\n' ) fprintf(out, "-- ");
          putc(c, out);
          pc = c;
        }
        if( pc!='\n' ) fprintf(out, "\n");
      }
      for(i=0; i<p->nOp; i++){
        char zHdr[100];
        sqlite3_snprintf(sizeof(zHdr), zHdr, "%6u %12llu %8llu ",
           p->aOp[i].cnt,
           p->aOp[i].cycles,
           p->aOp[i].cnt>0 ? p->aOp[i].cycles/p->aOp[i].cnt : 0
        );
        fprintf(out, "%s", zHdr);
        sqlite3VdbePrintOp(out, i, &p->aOp[i]);
      }
      fclose(out);
    }
  }
#endif
  p->iCurrentTime = 0;
  p->magic = VDBE_MAGIC_INIT;
  return p->rc & db->errMask;
}
 
/*
** Clean up and delete a VDBE after execution.  Return an integer which is
** the result code.  Write any error message text into *pzErrMsg.
*/
int sqlite3VdbeFinalize(Vdbe *p){
  int rc = SQLITE_OK;
  if( p->magic==VDBE_MAGIC_RUN || p->magic==VDBE_MAGIC_HALT ){
    rc = sqlite3VdbeReset(p);
    assert( (rc & p->db->errMask)==rc );
  }
  sqlite3VdbeDelete(p);
  return rc;
}

/*
** If parameter iOp is less than zero, then invoke the destructor for
** all auxiliary data pointers currently cached by the VM passed as
** the first argument.
**
** Or, if iOp is greater than or equal to zero, then the destructor is
** only invoked for those auxiliary data pointers created by the user 
** function invoked by the OP_Function opcode at instruction iOp of 
** VM pVdbe, and only then if:
**
**    * the associated function parameter is the 32nd or later (counting
**      from left to right), or
**
**    * the corresponding bit in argument mask is clear (where the first
**      function parameter corrsponds to bit 0 etc.).
*/
void sqlite3VdbeDeleteAuxData(Vdbe *pVdbe, int iOp, int mask){
  AuxData **pp = &pVdbe->pAuxData;
  while( *pp ){
    AuxData *pAux = *pp;
    if( (iOp<0)
     || (pAux->iOp==iOp && (pAux->iArg>31 || !(mask & MASKBIT32(pAux->iArg))))
    ){
      testcase( pAux->iArg==31 );
      if( pAux->xDelete ){
        pAux->xDelete(pAux->pAux);
      }
      *pp = pAux->pNext;
      sqlite3DbFree(pVdbe->db, pAux);
    }else{
      pp= &pAux->pNext;
    }
  }
}

/*
** Free all memory associated with the Vdbe passed as the second argument,
** except for object itself, which is preserved.
**
** The difference between this function and sqlite3VdbeDelete() is that
** VdbeDelete() also unlinks the Vdbe from the list of VMs associated with
** the database connection and frees the object itself.
*/
void sqlite3VdbeClearObject(sqlite3 *db, Vdbe *p){
  SubProgram *pSub, *pNext;
  int i;
  assert( p->db==0 || p->db==db );
  releaseMemArray(p->aVar, p->nVar);
  releaseMemArray(p->aColName, p->nResColumn*COLNAME_N);
  for(pSub=p->pProgram; pSub; pSub=pNext){
    pNext = pSub->pNext;
    vdbeFreeOpArray(db, pSub->aOp, pSub->nOp);
    sqlite3DbFree(db, pSub);
  }
  for(i=p->nzVar-1; i>=0; i--) sqlite3DbFree(db, p->azVar[i]);
  vdbeFreeOpArray(db, p->aOp, p->nOp);
  sqlite3DbFree(db, p->aColName);
  sqlite3DbFree(db, p->zSql);
  sqlite3DbFree(db, p->pFree);
#if defined(SQLITE_ENABLE_TREE_EXPLAIN)
  sqlite3DbFree(db, p->zExplain);
  sqlite3DbFree(db, p->pExplain);
#endif
}

/*
** Delete an entire VDBE.
*/
void sqlite3VdbeDelete(Vdbe *p){
  sqlite3 *db;

  if( NEVER(p==0) ) return;
  db = p->db;
  assert( sqlite3_mutex_held(db->mutex) );
  sqlite3VdbeClearObject(db, p);
  if( p->pPrev ){
    p->pPrev->pNext = p->pNext;
  }else{
    assert( db->pVdbe==p );
    db->pVdbe = p->pNext;
  }
  if( p->pNext ){
    p->pNext->pPrev = p->pPrev;
  }
  p->magic = VDBE_MAGIC_DEAD;
  p->db = 0;
  sqlite3DbFree(db, p);
}

/*
** Make sure the cursor p is ready to read or write the row to which it
** was last positioned.  Return an error code if an OOM fault or I/O error
** prevents us from positioning the cursor to its correct position.
**
** If a MoveTo operation is pending on the given cursor, then do that
** MoveTo now.  If no move is pending, check to see if the row has been
** deleted out from under the cursor and if it has, mark the row as
** a NULL row.
**
** If the cursor is already pointing to the correct row and that row has
** not been deleted out from under the cursor, then this routine is a no-op.
*/
int sqlite3VdbeCursorMoveto(VdbeCursor *p){
  if( p->deferredMoveto ){
    int res, rc;
#ifdef SQLITE_TEST
    extern int sqlite3_search_count;
#endif
    assert( p->isTable );
    rc = sqlite3BtreeMovetoUnpacked(p->pCursor, 0, p->movetoTarget, 0, &res);
    if( rc ) return rc;
    p->lastRowid = p->movetoTarget;
    if( res!=0 ) return SQLITE_CORRUPT_BKPT;
    p->rowidIsValid = 1;
#ifdef SQLITE_TEST
    sqlite3_search_count++;
#endif
    p->deferredMoveto = 0;
    p->cacheStatus = CACHE_STALE;
  }else if( p->pCursor ){
    int hasMoved;
    int rc = sqlite3BtreeCursorHasMoved(p->pCursor, &hasMoved);
    if( rc ) return rc;
    if( hasMoved ){
      p->cacheStatus = CACHE_STALE;
      if( hasMoved==2 ) p->nullRow = 1;
    }
  }
  return SQLITE_OK;
}

/*
** The following functions:
**
** sqlite3VdbeSerialType()
** sqlite3VdbeSerialTypeLen()
** sqlite3VdbeSerialLen()
** sqlite3VdbeSerialPut()
** sqlite3VdbeSerialGet()
**
** encapsulate the code that serializes values for storage in SQLite
** data and index records. Each serialized value consists of a
** 'serial-type' and a blob of data. The serial type is an 8-byte unsigned
** integer, stored as a varint.
**
** In an SQLite index record, the serial type is stored directly before
** the blob of data that it corresponds to. In a table record, all serial
** types are stored at the start of the record, and the blobs of data at
** the end. Hence these functions allow the caller to handle the
** serial-type and data blob separately.
**
** The following table describes the various storage classes for data:
**
**   serial type        bytes of data      type
**   --------------     ---------------    ---------------
**      0                     0            NULL
**      1                     1            signed integer
**      2                     2            signed integer
**      3                     3            signed integer
**      4                     4            signed integer
**      5                     6            signed integer
**      6                     8            signed integer
**      7                     8            IEEE float
**      8                     0            Integer constant 0
**      9                     0            Integer constant 1
**     10,11                               reserved for expansion
**    N>=12 and even       (N-12)/2        BLOB
**    N>=13 and odd        (N-13)/2        text
**
** The 8 and 9 types were added in 3.3.0, file format 4.  Prior versions
** of SQLite will not understand those serial types.
*/

/*
** Return the serial-type for the value stored in pMem.
*/
u32 sqlite3VdbeSerialType(Mem *pMem, int file_format){
  int flags = pMem->flags;
  int n;

  if( flags&MEM_Null ){
    return 0;
  }
  if( flags&MEM_Int ){
    /* Figure out whether to use 1, 2, 4, 6 or 8 bytes. */
#   define MAX_6BYTE ((((i64)0x00008000)<<32)-1)
    i64 i = pMem->u.i;
    u64 u;
    if( i<0 ){
      if( i<(-MAX_6BYTE) ) return 6;
      /* Previous test prevents:  u = -(-9223372036854775808) */
      u = -i;
    }else{
      u = i;
    }
    if( u<=127 ){
      return ((i&1)==i && file_format>=4) ? 8+(u32)u : 1;
    }
    if( u<=32767 ) return 2;
    if( u<=8388607 ) return 3;
    if( u<=2147483647 ) return 4;
    if( u<=MAX_6BYTE ) return 5;
    return 6;
  }
  if( flags&MEM_Real ){
    return 7;
  }
  assert( pMem->db->mallocFailed || flags&(MEM_Str|MEM_Blob) );
  n = pMem->n;
  if( flags & MEM_Zero ){
    n += pMem->u.nZero;
  }
  assert( n>=0 );
  return ((n*2) + 12 + ((flags&MEM_Str)!=0));
}

/*
** Return the length of the data corresponding to the supplied serial-type.
*/
u32 sqlite3VdbeSerialTypeLen(u32 serial_type){
  if( serial_type>=12 ){
    return (serial_type-12)/2;
  }else{
    static const u8 aSize[] = { 0, 1, 2, 3, 4, 6, 8, 8, 0, 0, 0, 0 };
    return aSize[serial_type];
  }
}

/*
** If we are on an architecture with mixed-endian floating 
** points (ex: ARM7) then swap the lower 4 bytes with the 
** upper 4 bytes.  Return the result.
**
** For most architectures, this is a no-op.
**
** (later):  It is reported to me that the mixed-endian problem
** on ARM7 is an issue with GCC, not with the ARM7 chip.  It seems
** that early versions of GCC stored the two words of a 64-bit
** float in the wrong order.  And that error has been propagated
** ever since.  The blame is not necessarily with GCC, though.
** GCC might have just copying the problem from a prior compiler.
** I am also told that newer versions of GCC that follow a different
** ABI get the byte order right.
**
** Developers using SQLite on an ARM7 should compile and run their
** application using -DSQLITE_DEBUG=1 at least once.  With DEBUG
** enabled, some asserts below will ensure that the byte order of
** floating point values is correct.
**
** (2007-08-30)  Frank van Vugt has studied this problem closely
** and has send his findings to the SQLite developers.  Frank
** writes that some Linux kernels offer floating point hardware
** emulation that uses only 32-bit mantissas instead of a full 
** 48-bits as required by the IEEE standard.  (This is the
** CONFIG_FPE_FASTFPE option.)  On such systems, floating point
** byte swapping becomes very complicated.  To avoid problems,
** the necessary byte swapping is carried out using a 64-bit integer
** rather than a 64-bit float.  Frank assures us that the code here
** works for him.  We, the developers, have no way to independently
** verify this, but Frank seems to know what he is talking about
** so we trust him.
*/
#ifdef SQLITE_MIXED_ENDIAN_64BIT_FLOAT
static u64 floatSwap(u64 in){
  union {
    u64 r;
    u32 i[2];
  } u;
  u32 t;

  u.r = in;
  t = u.i[0];
  u.i[0] = u.i[1];
  u.i[1] = t;
  return u.r;
}
# define swapMixedEndianFloat(X)  X = floatSwap(X)
#else
# define swapMixedEndianFloat(X)
#endif

/*
** Write the serialized data blob for the value stored in pMem into 
** buf. It is assumed that the caller has allocated sufficient space.
** Return the number of bytes written.
**
** nBuf is the amount of space left in buf[].  The caller is responsible
** for allocating enough space to buf[] to hold the entire field, exclusive
** of the pMem->u.nZero bytes for a MEM_Zero value.
**
** Return the number of bytes actually written into buf[].  The number
** of bytes in the zero-filled tail is included in the return value only
** if those bytes were zeroed in buf[].
*/ 
u32 sqlite3VdbeSerialPut(u8 *buf, Mem *pMem, u32 serial_type){
  u32 len;

  /* Integer and Real */
  if( serial_type<=7 && serial_type>0 ){
    u64 v;
    u32 i;
    if( serial_type==7 ){
      assert( sizeof(v)==sizeof(pMem->r) );
      memcpy(&v, &pMem->r, sizeof(v));
      swapMixedEndianFloat(v);
    }else{
      v = pMem->u.i;
    }
    len = i = sqlite3VdbeSerialTypeLen(serial_type);
    while( i-- ){
      buf[i] = (u8)(v&0xFF);
      v >>= 8;
    }
    return len;
  }

  /* String or blob */
  if( serial_type>=12 ){
    assert( pMem->n + ((pMem->flags & MEM_Zero)?pMem->u.nZero:0)
             == (int)sqlite3VdbeSerialTypeLen(serial_type) );
    len = pMem->n;
    memcpy(buf, pMem->z, len);
    return len;
  }

  /* NULL or constants 0 or 1 */
  return 0;
}

/* Input "x" is a sequence of unsigned characters that represent a
** big-endian integer.  Return the equivalent native integer
*/
#define ONE_BYTE_INT(x)    ((i8)(x)[0])
#define TWO_BYTE_INT(x)    (256*(i8)((x)[0])|(x)[1])
#define THREE_BYTE_INT(x)  (65536*(i8)((x)[0])|((x)[1]<<8)|(x)[2])
#define FOUR_BYTE_UINT(x)  (((u32)(x)[0]<<24)|((x)[1]<<16)|((x)[2]<<8)|(x)[3])

/*
** Deserialize the data blob pointed to by buf as serial type serial_type
** and store the result in pMem.  Return the number of bytes read.
*/ 
u32 sqlite3VdbeSerialGet(
  const unsigned char *buf,     /* Buffer to deserialize from */
  u32 serial_type,              /* Serial type to deserialize */
  Mem *pMem                     /* Memory cell to write value into */
){
  u64 x;
  u32 y;
  switch( serial_type ){
    case 10:   /* Reserved for future use */
    case 11:   /* Reserved for future use */
    case 0: {  /* NULL */
      pMem->flags = MEM_Null;
      break;
    }
    case 1: { /* 1-byte signed integer */
      pMem->u.i = ONE_BYTE_INT(buf);
      pMem->flags = MEM_Int;
      testcase( pMem->u.i<0 );
      return 1;
    }
    case 2: { /* 2-byte signed integer */
      pMem->u.i = TWO_BYTE_INT(buf);
      pMem->flags = MEM_Int;
      testcase( pMem->u.i<0 );
      return 2;
    }
    case 3: { /* 3-byte signed integer */
      pMem->u.i = THREE_BYTE_INT(buf);
      pMem->flags = MEM_Int;
      testcase( pMem->u.i<0 );
      return 3;
    }
    case 4: { /* 4-byte signed integer */
      y = FOUR_BYTE_UINT(buf);
      pMem->u.i = (i64)*(int*)&y;
      pMem->flags = MEM_Int;
      testcase( pMem->u.i<0 );
      return 4;
    }
    case 5: { /* 6-byte signed integer */
      pMem->u.i = FOUR_BYTE_UINT(buf+2) + (((i64)1)<<32)*TWO_BYTE_INT(buf);
      pMem->flags = MEM_Int;
      testcase( pMem->u.i<0 );
      return 6;
    }
    case 6:   /* 8-byte signed integer */
    case 7: { /* IEEE floating point */
#if !defined(NDEBUG) && !defined(SQLITE_OMIT_FLOATING_POINT)
      /* Verify that integers and floating point values use the same
      ** byte order.  Or, that if SQLITE_MIXED_ENDIAN_64BIT_FLOAT is
      ** defined that 64-bit floating point values really are mixed
      ** endian.
      */
      static const u64 t1 = ((u64)0x3ff00000)<<32;
      static const double r1 = 1.0;
      u64 t2 = t1;
      swapMixedEndianFloat(t2);
      assert( sizeof(r1)==sizeof(t2) && memcmp(&r1, &t2, sizeof(r1))==0 );
#endif
      x = FOUR_BYTE_UINT(buf);
      y = FOUR_BYTE_UINT(buf+4);
      x = (x<<32) | y;
      if( serial_type==6 ){
        pMem->u.i = *(i64*)&x;
        pMem->flags = MEM_Int;
        testcase( pMem->u.i<0 );
      }else{
        assert( sizeof(x)==8 && sizeof(pMem->r)==8 );
        swapMixedEndianFloat(x);
        memcpy(&pMem->r, &x, sizeof(x));
        pMem->flags = sqlite3IsNaN(pMem->r) ? MEM_Null : MEM_Real;
      }
      return 8;
    }
    case 8:    /* Integer 0 */
    case 9: {  /* Integer 1 */
      pMem->u.i = serial_type-8;
      pMem->flags = MEM_Int;
      return 0;
    }
    default: {
      static const u16 aFlag[] = { MEM_Blob|MEM_Ephem, MEM_Str|MEM_Ephem };
      u32 len = (serial_type-12)/2;
      pMem->z = (char *)buf;
      pMem->n = len;
      pMem->xDel = 0;
      pMem->flags = aFlag[serial_type&1];
      return len;
    }
  }
  return 0;
}

/*
** This routine is used to allocate sufficient space for an UnpackedRecord
** structure large enough to be used with sqlite3VdbeRecordUnpack() if
** the first argument is a pointer to KeyInfo structure pKeyInfo.
**
** The space is either allocated using sqlite3DbMallocRaw() or from within
** the unaligned buffer passed via the second and third arguments (presumably
** stack space). If the former, then *ppFree is set to a pointer that should
** be eventually freed by the caller using sqlite3DbFree(). Or, if the 
** allocation comes from the pSpace/szSpace buffer, *ppFree is set to NULL
** before returning.
**
** If an OOM error occurs, NULL is returned.
*/
UnpackedRecord *sqlite3VdbeAllocUnpackedRecord(
  KeyInfo *pKeyInfo,              /* Description of the record */
  char *pSpace,                   /* Unaligned space available */
  int szSpace,                    /* Size of pSpace[] in bytes */
  char **ppFree                   /* OUT: Caller should free this pointer */
){
  UnpackedRecord *p;              /* Unpacked record to return */
  int nOff;                       /* Increment pSpace by nOff to align it */
  int nByte;                      /* Number of bytes required for *p */

  /* We want to shift the pointer pSpace up such that it is 8-byte aligned.
  ** Thus, we need to calculate a value, nOff, between 0 and 7, to shift 
  ** it by.  If pSpace is already 8-byte aligned, nOff should be zero.
  */
  nOff = (8 - (SQLITE_PTR_TO_INT(pSpace) & 7)) & 7;
  nByte = ROUND8(sizeof(UnpackedRecord)) + sizeof(Mem)*(pKeyInfo->nField+1);
  if( nByte>szSpace+nOff ){
    p = (UnpackedRecord *)sqlite3DbMallocRaw(pKeyInfo->db, nByte);
    *ppFree = (char *)p;
    if( !p ) return 0;
  }else{
    p = (UnpackedRecord*)&pSpace[nOff];
    *ppFree = 0;
  }

  p->aMem = (Mem*)&((char*)p)[ROUND8(sizeof(UnpackedRecord))];
  assert( pKeyInfo->aSortOrder!=0 );
  p->pKeyInfo = pKeyInfo;
  p->nField = pKeyInfo->nField + 1;
  return p;
}

/*
** Given the nKey-byte encoding of a record in pKey[], populate the 
** UnpackedRecord structure indicated by the fourth argument with the
** contents of the decoded record.
*/ 
void sqlite3VdbeRecordUnpack(
  KeyInfo *pKeyInfo,     /* Information about the record format */
  int nKey,              /* Size of the binary record */
  const void *pKey,      /* The binary record */
  UnpackedRecord *p      /* Populate this structure before returning. */
){
  const unsigned char *aKey = (const unsigned char *)pKey;
  int d; 
  u32 idx;                        /* Offset in aKey[] to read from */
  u16 u;                          /* Unsigned loop counter */
  u32 szHdr;
  Mem *pMem = p->aMem;

  p->default_rc = 0;
  assert( EIGHT_BYTE_ALIGNMENT(pMem) );
  idx = getVarint32(aKey, szHdr);
  d = szHdr;
  u = 0;
  while( idx<szHdr && u<p->nField && d<=nKey ){
    u32 serial_type;

    idx += getVarint32(&aKey[idx], serial_type);
    pMem->enc = pKeyInfo->enc;
    pMem->db = pKeyInfo->db;
    /* pMem->flags = 0; // sqlite3VdbeSerialGet() will set this for us */
    pMem->zMalloc = 0;
    d += sqlite3VdbeSerialGet(&aKey[d], serial_type, pMem);
    pMem++;
    u++;
  }
  assert( u<=pKeyInfo->nField + 1 );
  p->nField = u;
}

#if SQLITE_DEBUG
/*
** This function compares two index or table record keys in the same way
** as the sqlite3VdbeRecordCompare() routine. Unlike VdbeRecordCompare(),
** this function deserializes and compares values using the
** sqlite3VdbeSerialGet() and sqlite3MemCompare() functions. It is used
** in assert() statements to ensure that the optimized code in
** sqlite3VdbeRecordCompare() returns results with these two primitives.
**
** Return true if the result of comparison is equivalent to desiredResult.
** Return false if there is a disagreement.
*/
static int vdbeRecordCompareDebug(
  int nKey1, const void *pKey1, /* Left key */
  const UnpackedRecord *pPKey2, /* Right key */
  int desiredResult             /* Correct answer */
){
  u32 d1;            /* Offset into aKey[] of next data element */
  u32 idx1;          /* Offset into aKey[] of next header element */
  u32 szHdr1;        /* Number of bytes in header */
  int i = 0;
  int rc = 0;
  const unsigned char *aKey1 = (const unsigned char *)pKey1;
  KeyInfo *pKeyInfo;
  Mem mem1;

  pKeyInfo = pPKey2->pKeyInfo;
  mem1.enc = pKeyInfo->enc;
  mem1.db = pKeyInfo->db;
  /* mem1.flags = 0;  // Will be initialized by sqlite3VdbeSerialGet() */
  VVA_ONLY( mem1.zMalloc = 0; ) /* Only needed by assert() statements */

  /* Compilers may complain that mem1.u.i is potentially uninitialized.
  ** We could initialize it, as shown here, to silence those complaints.
  ** But in fact, mem1.u.i will never actually be used uninitialized, and doing 
  ** the unnecessary initialization has a measurable negative performance
  ** impact, since this routine is a very high runner.  And so, we choose
  ** to ignore the compiler warnings and leave this variable uninitialized.
  */
  /*  mem1.u.i = 0;  // not needed, here to silence compiler warning */
  
  idx1 = getVarint32(aKey1, szHdr1);
  d1 = szHdr1;
  assert( pKeyInfo->nField+pKeyInfo->nXField>=pPKey2->nField || CORRUPT_DB );
  assert( pKeyInfo->aSortOrder!=0 );
  assert( pKeyInfo->nField>0 );
  assert( idx1<=szHdr1 || CORRUPT_DB );
  do{
    u32 serial_type1;

    /* Read the serial types for the next element in each key. */
    idx1 += getVarint32( aKey1+idx1, serial_type1 );

    /* Verify that there is enough key space remaining to avoid
    ** a buffer overread.  The "d1+serial_type1+2" subexpression will
    ** always be greater than or equal to the amount of required key space.
    ** Use that approximation to avoid the more expensive call to
    ** sqlite3VdbeSerialTypeLen() in the common case.
    */
    if( d1+serial_type1+2>(u32)nKey1
     && d1+sqlite3VdbeSerialTypeLen(serial_type1)>(u32)nKey1 
    ){
      break;
    }

    /* Extract the values to be compared.
    */
    d1 += sqlite3VdbeSerialGet(&aKey1[d1], serial_type1, &mem1);

    /* Do the comparison
    */
    rc = sqlite3MemCompare(&mem1, &pPKey2->aMem[i], pKeyInfo->aColl[i]);
    if( rc!=0 ){
      assert( mem1.zMalloc==0 );  /* See comment below */
      if( pKeyInfo->aSortOrder[i] ){
        rc = -rc;  /* Invert the result for DESC sort order. */
      }
      goto debugCompareEnd;
    }
    i++;
  }while( idx1<szHdr1 && i<pPKey2->nField );

  /* No memory allocation is ever used on mem1.  Prove this using
  ** the following assert().  If the assert() fails, it indicates a
  ** memory leak and a need to call sqlite3VdbeMemRelease(&mem1).
  */
  assert( mem1.zMalloc==0 );

  /* rc==0 here means that one of the keys ran out of fields and
  ** all the fields up to that point were equal. Return the the default_rc
  ** value.  */
  rc = pPKey2->default_rc;

debugCompareEnd:
  if( desiredResult==0 && rc==0 ) return 1;
  if( desiredResult<0 && rc<0 ) return 1;
  if( desiredResult>0 && rc>0 ) return 1;
  if( CORRUPT_DB ) return 1;
  if( pKeyInfo->db->mallocFailed ) return 1;
  return 0;
}
#endif

/*
** Both *pMem1 and *pMem2 contain string values. Compare the two values
** using the collation sequence pColl. As usual, return a negative , zero
** or positive value if *pMem1 is less than, equal to or greater than 
** *pMem2, respectively. Similar in spirit to "rc = (*pMem1) - (*pMem2);".
*/
static int vdbeCompareMemString(
  const Mem *pMem1,
  const Mem *pMem2,
  const CollSeq *pColl,
  u8 *prcErr                      /* If an OOM occurs, set to SQLITE_NOMEM */
){
  if( pMem1->enc==pColl->enc ){
    /* The strings are already in the correct encoding.  Call the
     ** comparison function directly */
    return pColl->xCmp(pColl->pUser,pMem1->n,pMem1->z,pMem2->n,pMem2->z);
  }else{
    int rc;
    const void *v1, *v2;
    int n1, n2;
    Mem c1;
    Mem c2;
    memset(&c1, 0, sizeof(c1));
    memset(&c2, 0, sizeof(c2));
    sqlite3VdbeMemShallowCopy(&c1, pMem1, MEM_Ephem);
    sqlite3VdbeMemShallowCopy(&c2, pMem2, MEM_Ephem);
    v1 = sqlite3ValueText((sqlite3_value*)&c1, pColl->enc);
    n1 = v1==0 ? 0 : c1.n;
    v2 = sqlite3ValueText((sqlite3_value*)&c2, pColl->enc);
    n2 = v2==0 ? 0 : c2.n;
    rc = pColl->xCmp(pColl->pUser, n1, v1, n2, v2);
    sqlite3VdbeMemRelease(&c1);
    sqlite3VdbeMemRelease(&c2);
    if( (v1==0 || v2==0) && prcErr ) *prcErr = SQLITE_NOMEM;
    return rc;
  }
}

/*
** Compare the values contained by the two memory cells, returning
** negative, zero or positive if pMem1 is less than, equal to, or greater
** than pMem2. Sorting order is NULL's first, followed by numbers (integers
** and reals) sorted numerically, followed by text ordered by the collating
** sequence pColl and finally blob's ordered by memcmp().
**
** Two NULL values are considered equal by this function.
*/
int sqlite3MemCompare(const Mem *pMem1, const Mem *pMem2, const CollSeq *pColl){
  int rc;
  int f1, f2;
  int combined_flags;

  f1 = pMem1->flags;
  f2 = pMem2->flags;
  combined_flags = f1|f2;
  assert( (combined_flags & MEM_RowSet)==0 );
 
  /* If one value is NULL, it is less than the other. If both values
  ** are NULL, return 0.
  */
  if( combined_flags&MEM_Null ){
    return (f2&MEM_Null) - (f1&MEM_Null);
  }

  /* If one value is a number and the other is not, the number is less.
  ** If both are numbers, compare as reals if one is a real, or as integers
  ** if both values are integers.
  */
  if( combined_flags&(MEM_Int|MEM_Real) ){
    double r1, r2;
    if( (f1 & f2 & MEM_Int)!=0 ){
      if( pMem1->u.i < pMem2->u.i ) return -1;
      if( pMem1->u.i > pMem2->u.i ) return 1;
      return 0;
    }
    if( (f1&MEM_Real)!=0 ){
      r1 = pMem1->r;
    }else if( (f1&MEM_Int)!=0 ){
      r1 = (double)pMem1->u.i;
    }else{
      return 1;
    }
    if( (f2&MEM_Real)!=0 ){
      r2 = pMem2->r;
    }else if( (f2&MEM_Int)!=0 ){
      r2 = (double)pMem2->u.i;
    }else{
      return -1;
    }
    if( r1<r2 ) return -1;
    if( r1>r2 ) return 1;
    return 0;
  }

  /* If one value is a string and the other is a blob, the string is less.
  ** If both are strings, compare using the collating functions.
  */
  if( combined_flags&MEM_Str ){
    if( (f1 & MEM_Str)==0 ){
      return 1;
    }
    if( (f2 & MEM_Str)==0 ){
      return -1;
    }

    assert( pMem1->enc==pMem2->enc );
    assert( pMem1->enc==SQLITE_UTF8 || 
            pMem1->enc==SQLITE_UTF16LE || pMem1->enc==SQLITE_UTF16BE );

    /* The collation sequence must be defined at this point, even if
    ** the user deletes the collation sequence after the vdbe program is
    ** compiled (this was not always the case).
    */
    assert( !pColl || pColl->xCmp );

    if( pColl ){
      return vdbeCompareMemString(pMem1, pMem2, pColl, 0);
    }
    /* If a NULL pointer was passed as the collate function, fall through
    ** to the blob case and use memcmp().  */
  }
 
  /* Both values must be blobs.  Compare using memcmp().  */
  rc = memcmp(pMem1->z, pMem2->z, (pMem1->n>pMem2->n)?pMem2->n:pMem1->n);
  if( rc==0 ){
    rc = pMem1->n - pMem2->n;
  }
  return rc;
}


/*
** The first argument passed to this function is a serial-type that
** corresponds to an integer - all values between 1 and 9 inclusive 
** except 7. The second points to a buffer containing an integer value
** serialized according to serial_type. This function deserializes
** and returns the value.
*/
static i64 vdbeRecordDecodeInt(u32 serial_type, const u8 *aKey){
  u32 y;
  assert( CORRUPT_DB || (serial_type>=1 && serial_type<=9 && serial_type!=7) );
  switch( serial_type ){
    case 0:
    case 1:
      testcase( aKey[0]&0x80 );
      return ONE_BYTE_INT(aKey);
    case 2:
      testcase( aKey[0]&0x80 );
      return TWO_BYTE_INT(aKey);
    case 3:
      testcase( aKey[0]&0x80 );
      return THREE_BYTE_INT(aKey);
    case 4: {
      testcase( aKey[0]&0x80 );
      y = FOUR_BYTE_UINT(aKey);
      return (i64)*(int*)&y;
    }
    case 5: {
      testcase( aKey[0]&0x80 );
      return FOUR_BYTE_UINT(aKey+2) + (((i64)1)<<32)*TWO_BYTE_INT(aKey);
    }
    case 6: {
      u64 x = FOUR_BYTE_UINT(aKey);
      testcase( aKey[0]&0x80 );
      x = (x<<32) | FOUR_BYTE_UINT(aKey+4);
      return (i64)*(i64*)&x;
    }
  }

  return (serial_type - 8);
}

/*
** This function compares the two table rows or index records
** specified by {nKey1, pKey1} and pPKey2.  It returns a negative, zero
** or positive integer if key1 is less than, equal to or 
** greater than key2.  The {nKey1, pKey1} key must be a blob
** created by th OP_MakeRecord opcode of the VDBE.  The pPKey2
** key must be a parsed key such as obtained from
** sqlite3VdbeParseRecord.
**
** If argument bSkip is non-zero, it is assumed that the caller has already
** determined that the first fields of the keys are equal.
**
** Key1 and Key2 do not have to contain the same number of fields. If all 
** fields that appear in both keys are equal, then pPKey2->default_rc is 
** returned.
**
** If database corruption is discovered, set pPKey2->errCode to 
** SQLITE_CORRUPT and return 0. If an OOM error is encountered, 
** pPKey2->errCode is set to SQLITE_NOMEM and, if it is not NULL, the
** malloc-failed flag set on database handle (pPKey2->pKeyInfo->db).
*/
int sqlite3VdbeRecordCompare(
  int nKey1, const void *pKey1,   /* Left key */
  UnpackedRecord *pPKey2,         /* Right key */
  int bSkip                       /* If true, skip the first field */
){
  u32 d1;                         /* Offset into aKey[] of next data element */
  int i;                          /* Index of next field to compare */
  u32 szHdr1;                     /* Size of record header in bytes */
  u32 idx1;                       /* Offset of first type in header */
  int rc = 0;                     /* Return value */
  Mem *pRhs = pPKey2->aMem;       /* Next field of pPKey2 to compare */
  KeyInfo *pKeyInfo = pPKey2->pKeyInfo;
  const unsigned char *aKey1 = (const unsigned char *)pKey1;
  Mem mem1;

  /* If bSkip is true, then the caller has already determined that the first
  ** two elements in the keys are equal. Fix the various stack variables so
  ** that this routine begins comparing at the second field. */
  if( bSkip ){
    u32 s1;
    idx1 = 1 + getVarint32(&aKey1[1], s1);
    szHdr1 = aKey1[0];
    d1 = szHdr1 + sqlite3VdbeSerialTypeLen(s1);
    i = 1;
    pRhs++;
  }else{
    idx1 = getVarint32(aKey1, szHdr1);
    d1 = szHdr1;
    if( d1>(unsigned)nKey1 ){ 
      pPKey2->errCode = (u8)SQLITE_CORRUPT_BKPT;
      return 0;  /* Corruption */
    }
    i = 0;
  }

  VVA_ONLY( mem1.zMalloc = 0; ) /* Only needed by assert() statements */
  assert( pPKey2->pKeyInfo->nField+pPKey2->pKeyInfo->nXField>=pPKey2->nField 
       || CORRUPT_DB );
  assert( pPKey2->pKeyInfo->aSortOrder!=0 );
  assert( pPKey2->pKeyInfo->nField>0 );
  assert( idx1<=szHdr1 || CORRUPT_DB );
  do{
    u32 serial_type;

    /* RHS is an integer */
    if( pRhs->flags & MEM_Int ){
      serial_type = aKey1[idx1];
      testcase( serial_type==12 );
      if( serial_type>=12 ){
        rc = +1;
      }else if( serial_type==0 ){
        rc = -1;
      }else if( serial_type==7 ){
        double rhs = (double)pRhs->u.i;
        sqlite3VdbeSerialGet(&aKey1[d1], serial_type, &mem1);
        if( mem1.r<rhs ){
          rc = -1;
        }else if( mem1.r>rhs ){
          rc = +1;
        }
      }else{
        i64 lhs = vdbeRecordDecodeInt(serial_type, &aKey1[d1]);
        i64 rhs = pRhs->u.i;
        if( lhs<rhs ){
          rc = -1;
        }else if( lhs>rhs ){
          rc = +1;
        }
      }
    }

    /* RHS is real */
    else if( pRhs->flags & MEM_Real ){
      serial_type = aKey1[idx1];
      if( serial_type>=12 ){
        rc = +1;
      }else if( serial_type==0 ){
        rc = -1;
      }else{
        double rhs = pRhs->r;
        double lhs;
        sqlite3VdbeSerialGet(&aKey1[d1], serial_type, &mem1);
        if( serial_type==7 ){
          lhs = mem1.r;
        }else{
          lhs = (double)mem1.u.i;
        }
        if( lhs<rhs ){
          rc = -1;
        }else if( lhs>rhs ){
          rc = +1;
        }
      }
    }

    /* RHS is a string */
    else if( pRhs->flags & MEM_Str ){
      getVarint32(&aKey1[idx1], serial_type);
      testcase( serial_type==12 );
      if( serial_type<12 ){
        rc = -1;
      }else if( !(serial_type & 0x01) ){
        rc = +1;
      }else{
        mem1.n = (serial_type - 12) / 2;
        testcase( (d1+mem1.n)==(unsigned)nKey1 );
        testcase( (d1+mem1.n+1)==(unsigned)nKey1 );
        if( (d1+mem1.n) > (unsigned)nKey1 ){
          pPKey2->errCode = (u8)SQLITE_CORRUPT_BKPT;
          return 0;                /* Corruption */
        }else if( pKeyInfo->aColl[i] ){
          mem1.enc = pKeyInfo->enc;
          mem1.db = pKeyInfo->db;
          mem1.flags = MEM_Str;
          mem1.z = (char*)&aKey1[d1];
          rc = vdbeCompareMemString(
              &mem1, pRhs, pKeyInfo->aColl[i], &pPKey2->errCode
          );
        }else{
          int nCmp = MIN(mem1.n, pRhs->n);
          rc = memcmp(&aKey1[d1], pRhs->z, nCmp);
          if( rc==0 ) rc = mem1.n - pRhs->n; 
        }
      }
    }

    /* RHS is a blob */
    else if( pRhs->flags & MEM_Blob ){
      getVarint32(&aKey1[idx1], serial_type);
      testcase( serial_type==12 );
      if( serial_type<12 || (serial_type & 0x01) ){
        rc = -1;
      }else{
        int nStr = (serial_type - 12) / 2;
        testcase( (d1+nStr)==(unsigned)nKey1 );
        testcase( (d1+nStr+1)==(unsigned)nKey1 );
        if( (d1+nStr) > (unsigned)nKey1 ){
          pPKey2->errCode = (u8)SQLITE_CORRUPT_BKPT;
          return 0;                /* Corruption */
        }else{
          int nCmp = MIN(nStr, pRhs->n);
          rc = memcmp(&aKey1[d1], pRhs->z, nCmp);
          if( rc==0 ) rc = nStr - pRhs->n;
        }
      }
    }

    /* RHS is null */
    else{
      serial_type = aKey1[idx1];
      rc = (serial_type!=0);
    }

    if( rc!=0 ){
      if( pKeyInfo->aSortOrder[i] ){
        rc = -rc;
      }
<<<<<<< HEAD
      assert( CORRUPT_DB || pKeyInfo->db==0
          || (rc<0 && vdbeRecordCompareDebug(nKey1, pKey1, pPKey2)<0)
          || (rc>0 && vdbeRecordCompareDebug(nKey1, pKey1, pPKey2)>0)
          || pKeyInfo->db->mallocFailed
      );
=======
      assert( vdbeRecordCompareDebug(nKey1, pKey1, pPKey2, rc) );
>>>>>>> 79211e19
      assert( mem1.zMalloc==0 );  /* See comment below */
      return rc;
    }

    i++;
    pRhs++;
    d1 += sqlite3VdbeSerialTypeLen(serial_type);
    idx1 += sqlite3VarintLen(serial_type);
  }while( idx1<(unsigned)szHdr1 && i<pPKey2->nField && d1<=(unsigned)nKey1 );

  /* No memory allocation is ever used on mem1.  Prove this using
  ** the following assert().  If the assert() fails, it indicates a
  ** memory leak and a need to call sqlite3VdbeMemRelease(&mem1).  */
  assert( mem1.zMalloc==0 );

  /* rc==0 here means that one or both of the keys ran out of fields and
  ** all the fields up to that point were equal. Return the the default_rc
  ** value.  */
<<<<<<< HEAD
  assert( CORRUPT_DB || pKeyInfo->db==0
       || pPKey2->default_rc==vdbeRecordCompareDebug(nKey1, pKey1, pPKey2) 
       || pKeyInfo->db->mallocFailed
  );
=======
  assert( vdbeRecordCompareDebug(nKey1, pKey1, pPKey2, pPKey2->default_rc) );
>>>>>>> 79211e19
  return pPKey2->default_rc;
}

/*
** This function is an optimized version of sqlite3VdbeRecordCompare() 
** that (a) the first field of pPKey2 is an integer, and (b) the 
** size-of-header varint at the start of (pKey1/nKey1) fits in a single
** byte (i.e. is less than 128).
**
** To avoid concerns about buffer overreads, this routine is only used
** on schemas where the maximum valid header size is 63 bytes or less.
*/
static int vdbeRecordCompareInt(
  int nKey1, const void *pKey1, /* Left key */
  UnpackedRecord *pPKey2,       /* Right key */
  int bSkip                     /* Ignored */
){
  const u8 *aKey = &((const u8*)pKey1)[*(const u8*)pKey1 & 0x3F];
  int serial_type = ((const u8*)pKey1)[1];
  int res;
  u32 y;
  u64 x;
  i64 v = pPKey2->aMem[0].u.i;
  i64 lhs;
  UNUSED_PARAMETER(bSkip);

  assert( bSkip==0 );
  assert( (*(u8*)pKey1)<=0x3F || CORRUPT_DB );
  switch( serial_type ){
    case 1: { /* 1-byte signed integer */
      lhs = ONE_BYTE_INT(aKey);
      testcase( lhs<0 );
      break;
    }
    case 2: { /* 2-byte signed integer */
      lhs = TWO_BYTE_INT(aKey);
      testcase( lhs<0 );
      break;
    }
    case 3: { /* 3-byte signed integer */
      lhs = THREE_BYTE_INT(aKey);
      testcase( lhs<0 );
      break;
    }
    case 4: { /* 4-byte signed integer */
      y = FOUR_BYTE_UINT(aKey);
      lhs = (i64)*(int*)&y;
      testcase( lhs<0 );
      break;
    }
    case 5: { /* 6-byte signed integer */
      lhs = FOUR_BYTE_UINT(aKey+2) + (((i64)1)<<32)*TWO_BYTE_INT(aKey);
      testcase( lhs<0 );
      break;
    }
    case 6: { /* 8-byte signed integer */
      x = FOUR_BYTE_UINT(aKey);
      x = (x<<32) | FOUR_BYTE_UINT(aKey+4);
      lhs = *(i64*)&x;
      testcase( lhs<0 );
      break;
    }
    case 8: 
      lhs = 0;
      break;
    case 9:
      lhs = 1;
      break;

    /* This case could be removed without changing the results of running
    ** this code. Including it causes gcc to generate a faster switch 
    ** statement (since the range of switch targets now starts at zero and
    ** is contiguous) but does not cause any duplicate code to be generated
    ** (as gcc is clever enough to combine the two like cases). Other 
    ** compilers might be similar.  */ 
    case 0: case 7:
      return sqlite3VdbeRecordCompare(nKey1, pKey1, pPKey2, 0);

    default:
      return sqlite3VdbeRecordCompare(nKey1, pKey1, pPKey2, 0);
  }

  if( v>lhs ){
    res = pPKey2->r1;
  }else if( v<lhs ){
    res = pPKey2->r2;
  }else if( pPKey2->nField>1 ){
    /* The first fields of the two keys are equal. Compare the trailing 
    ** fields.  */
    res = sqlite3VdbeRecordCompare(nKey1, pKey1, pPKey2, 1);
  }else{
    /* The first fields of the two keys are equal and there are no trailing
    ** fields. Return pPKey2->default_rc in this case. */
    res = pPKey2->default_rc;
  }

<<<<<<< HEAD
  assert( pPKey2->pKeyInfo->db==0
       || (res==0 && vdbeRecordCompareDebug(nKey1, pKey1, pPKey2)==0)
       || (res<0 && vdbeRecordCompareDebug(nKey1, pKey1, pPKey2)<0)
       || (res>0 && vdbeRecordCompareDebug(nKey1, pKey1, pPKey2)>0)
       || CORRUPT_DB || pPKey2->pKeyInfo->db->mallocFailed
  );
=======
  assert( vdbeRecordCompareDebug(nKey1, pKey1, pPKey2, res) );
>>>>>>> 79211e19
  return res;
}

/*
** This function is an optimized version of sqlite3VdbeRecordCompare() 
** that (a) the first field of pPKey2 is a string, that (b) the first field
** uses the collation sequence BINARY and (c) that the size-of-header varint 
** at the start of (pKey1/nKey1) fits in a single byte.
*/
static int vdbeRecordCompareString(
  int nKey1, const void *pKey1, /* Left key */
  UnpackedRecord *pPKey2,       /* Right key */
  int bSkip
){
  const u8 *aKey1 = (const u8*)pKey1;
  int serial_type;
  int res;
  UNUSED_PARAMETER(bSkip);

  assert( bSkip==0 );
  getVarint32(&aKey1[1], serial_type);

  if( serial_type<12 ){
    res = pPKey2->r1;      /* (pKey1/nKey1) is a number or a null */
  }else if( !(serial_type & 0x01) ){ 
    res = pPKey2->r2;      /* (pKey1/nKey1) is a blob */
  }else{
    int nCmp;
    int nStr;
    int szHdr = aKey1[0];

    nStr = (serial_type-12) / 2;
    if( (szHdr + nStr) > nKey1 ){
      pPKey2->errCode = (u8)SQLITE_CORRUPT_BKPT;
      return 0;    /* Corruption */
    }
    nCmp = MIN( pPKey2->aMem[0].n, nStr );
    res = memcmp(&aKey1[szHdr], pPKey2->aMem[0].z, nCmp);

    if( res==0 ){
      res = nStr - pPKey2->aMem[0].n;
      if( res==0 ){
        if( pPKey2->nField>1 ){
          res = sqlite3VdbeRecordCompare(nKey1, pKey1, pPKey2, 1);
        }else{
          res = pPKey2->default_rc;
        }
      }else if( res>0 ){
        res = pPKey2->r2;
      }else{
        res = pPKey2->r1;
      }
    }else if( res>0 ){
      res = pPKey2->r2;
    }else{
      res = pPKey2->r1;
    }
  }

<<<<<<< HEAD
  assert( pPKey2->pKeyInfo->db==0 
       || (res==0 && vdbeRecordCompareDebug(nKey1, pKey1, pPKey2)==0)
       || (res<0 && vdbeRecordCompareDebug(nKey1, pKey1, pPKey2)<0)
       || (res>0 && vdbeRecordCompareDebug(nKey1, pKey1, pPKey2)>0)
       || CORRUPT_DB || pPKey2->pKeyInfo->db->mallocFailed
  );
=======
  assert( vdbeRecordCompareDebug(nKey1, pKey1, pPKey2, res) );
>>>>>>> 79211e19
  return res;
}

/*
** Return a pointer to an sqlite3VdbeRecordCompare() compatible function
** suitable for comparing serialized records to the unpacked record passed
** as the only argument.
*/
RecordCompare sqlite3VdbeFindCompare(UnpackedRecord *p){
  /* varintRecordCompareInt() and varintRecordCompareString() both assume
  ** that the size-of-header varint that occurs at the start of each record
  ** fits in a single byte (i.e. is 127 or less). varintRecordCompareInt()
  ** also assumes that it is safe to overread a buffer by at least the 
  ** maximum possible legal header size plus 8 bytes. Because there is
  ** guaranteed to be at least 74 (but not 136) bytes of padding following each
  ** buffer passed to varintRecordCompareInt() this makes it convenient to
  ** limit the size of the header to 64 bytes in cases where the first field
  ** is an integer.
  **
  ** The easiest way to enforce this limit is to consider only records with
  ** 13 fields or less. If the first field is an integer, the maximum legal
  ** header size is (12*5 + 1 + 1) bytes.  */
  if( (p->pKeyInfo->nField + p->pKeyInfo->nXField)<=13 ){
    int flags = p->aMem[0].flags;
    if( p->pKeyInfo->aSortOrder[0] ){
      p->r1 = 1;
      p->r2 = -1;
    }else{
      p->r1 = -1;
      p->r2 = 1;
    }
    if( (flags & MEM_Int) ){
      return vdbeRecordCompareInt;
    }
    testcase( flags & MEM_Real );
    testcase( flags & MEM_Null );
    testcase( flags & MEM_Blob );
    if( (flags & (MEM_Real|MEM_Null|MEM_Blob))==0 && p->pKeyInfo->aColl[0]==0 ){
      assert( flags & MEM_Str );
      return vdbeRecordCompareString;
    }
  }

  return sqlite3VdbeRecordCompare;
}

/*
** pCur points at an index entry created using the OP_MakeRecord opcode.
** Read the rowid (the last field in the record) and store it in *rowid.
** Return SQLITE_OK if everything works, or an error code otherwise.
**
** pCur might be pointing to text obtained from a corrupt database file.
** So the content cannot be trusted.  Do appropriate checks on the content.
*/
int sqlite3VdbeIdxRowid(sqlite3 *db, BtCursor *pCur, i64 *rowid){
  i64 nCellKey = 0;
  int rc;
  u32 szHdr;        /* Size of the header */
  u32 typeRowid;    /* Serial type of the rowid */
  u32 lenRowid;     /* Size of the rowid */
  Mem m, v;

  UNUSED_PARAMETER(db);

  /* Get the size of the index entry.  Only indices entries of less
  ** than 2GiB are support - anything large must be database corruption.
  ** Any corruption is detected in sqlite3BtreeParseCellPtr(), though, so
  ** this code can safely assume that nCellKey is 32-bits  
  */
  assert( sqlite3BtreeCursorIsValid(pCur) );
  VVA_ONLY(rc =) sqlite3BtreeKeySize(pCur, &nCellKey);
  assert( rc==SQLITE_OK );     /* pCur is always valid so KeySize cannot fail */
  assert( (nCellKey & SQLITE_MAX_U32)==(u64)nCellKey );

  /* Read in the complete content of the index entry */
  memset(&m, 0, sizeof(m));
  rc = sqlite3VdbeMemFromBtree(pCur, 0, (u32)nCellKey, 1, &m);
  if( rc ){
    return rc;
  }

  /* The index entry must begin with a header size */
  (void)getVarint32((u8*)m.z, szHdr);
  testcase( szHdr==3 );
  testcase( szHdr==m.n );
  if( unlikely(szHdr<3 || (int)szHdr>m.n) ){
    goto idx_rowid_corruption;
  }

  /* The last field of the index should be an integer - the ROWID.
  ** Verify that the last entry really is an integer. */
  (void)getVarint32((u8*)&m.z[szHdr-1], typeRowid);
  testcase( typeRowid==1 );
  testcase( typeRowid==2 );
  testcase( typeRowid==3 );
  testcase( typeRowid==4 );
  testcase( typeRowid==5 );
  testcase( typeRowid==6 );
  testcase( typeRowid==8 );
  testcase( typeRowid==9 );
  if( unlikely(typeRowid<1 || typeRowid>9 || typeRowid==7) ){
    goto idx_rowid_corruption;
  }
  lenRowid = sqlite3VdbeSerialTypeLen(typeRowid);
  testcase( (u32)m.n==szHdr+lenRowid );
  if( unlikely((u32)m.n<szHdr+lenRowid) ){
    goto idx_rowid_corruption;
  }

  /* Fetch the integer off the end of the index record */
  sqlite3VdbeSerialGet((u8*)&m.z[m.n-lenRowid], typeRowid, &v);
  *rowid = v.u.i;
  sqlite3VdbeMemRelease(&m);
  return SQLITE_OK;

  /* Jump here if database corruption is detected after m has been
  ** allocated.  Free the m object and return SQLITE_CORRUPT. */
idx_rowid_corruption:
  testcase( m.zMalloc!=0 );
  sqlite3VdbeMemRelease(&m);
  return SQLITE_CORRUPT_BKPT;
}

/*
** Compare the key of the index entry that cursor pC is pointing to against
** the key string in pUnpacked.  Write into *pRes a number
** that is negative, zero, or positive if pC is less than, equal to,
** or greater than pUnpacked.  Return SQLITE_OK on success.
**
** pUnpacked is either created without a rowid or is truncated so that it
** omits the rowid at the end.  The rowid at the end of the index entry
** is ignored as well.  Hence, this routine only compares the prefixes 
** of the keys prior to the final rowid, not the entire key.
*/
int sqlite3VdbeIdxKeyCompare(
  VdbeCursor *pC,                  /* The cursor to compare against */
  UnpackedRecord *pUnpacked,       /* Unpacked version of key */
  int *res                         /* Write the comparison result here */
){
  i64 nCellKey = 0;
  int rc;
  BtCursor *pCur = pC->pCursor;
  Mem m;

  assert( sqlite3BtreeCursorIsValid(pCur) );
  VVA_ONLY(rc =) sqlite3BtreeKeySize(pCur, &nCellKey);
  assert( rc==SQLITE_OK );    /* pCur is always valid so KeySize cannot fail */
  /* nCellKey will always be between 0 and 0xffffffff because of the way
  ** that btreeParseCellPtr() and sqlite3GetVarint32() are implemented */
  if( nCellKey<=0 || nCellKey>0x7fffffff ){
    *res = 0;
    return SQLITE_CORRUPT_BKPT;
  }
  memset(&m, 0, sizeof(m));
  rc = sqlite3VdbeMemFromBtree(pC->pCursor, 0, (u32)nCellKey, 1, &m);
  if( rc ){
    return rc;
  }
  *res = sqlite3VdbeRecordCompare(m.n, m.z, pUnpacked, 0);
  sqlite3VdbeMemRelease(&m);
  return SQLITE_OK;
}

/*
** This routine sets the value to be returned by subsequent calls to
** sqlite3_changes() on the database handle 'db'. 
*/
void sqlite3VdbeSetChanges(sqlite3 *db, int nChange){
  assert( sqlite3_mutex_held(db->mutex) );
  db->nChange = nChange;
  db->nTotalChange += nChange;
}

/*
** Set a flag in the vdbe to update the change counter when it is finalised
** or reset.
*/
void sqlite3VdbeCountChanges(Vdbe *v){
  v->changeCntOn = 1;
}

/*
** Mark every prepared statement associated with a database connection
** as expired.
**
** An expired statement means that recompilation of the statement is
** recommend.  Statements expire when things happen that make their
** programs obsolete.  Removing user-defined functions or collating
** sequences, or changing an authorization function are the types of
** things that make prepared statements obsolete.
*/
void sqlite3ExpirePreparedStatements(sqlite3 *db){
  Vdbe *p;
  for(p = db->pVdbe; p; p=p->pNext){
    p->expired = 1;
  }
}

/*
** Return the database associated with the Vdbe.
*/
sqlite3 *sqlite3VdbeDb(Vdbe *v){
  return v->db;
}

/*
** Return a pointer to an sqlite3_value structure containing the value bound
** parameter iVar of VM v. Except, if the value is an SQL NULL, return 
** 0 instead. Unless it is NULL, apply affinity aff (one of the SQLITE_AFF_*
** constants) to the value before returning it.
**
** The returned value must be freed by the caller using sqlite3ValueFree().
*/
sqlite3_value *sqlite3VdbeGetBoundValue(Vdbe *v, int iVar, u8 aff){
  assert( iVar>0 );
  if( v ){
    Mem *pMem = &v->aVar[iVar-1];
    if( 0==(pMem->flags & MEM_Null) ){
      sqlite3_value *pRet = sqlite3ValueNew(v->db);
      if( pRet ){
        sqlite3VdbeMemCopy((Mem *)pRet, pMem);
        sqlite3ValueApplyAffinity(pRet, aff, SQLITE_UTF8);
      }
      return pRet;
    }
  }
  return 0;
}

/*
** Configure SQL variable iVar so that binding a new value to it signals
** to sqlite3_reoptimize() that re-preparing the statement may result
** in a better query plan.
*/
void sqlite3VdbeSetVarmask(Vdbe *v, int iVar){
  assert( iVar>0 );
  if( iVar>32 ){
    v->expmask = 0xffffffff;
  }else{
    v->expmask |= ((u32)1 << (iVar-1));
  }
}

#ifndef SQLITE_OMIT_VIRTUALTABLE
/*
** Transfer error message text from an sqlite3_vtab.zErrMsg (text stored
** in memory obtained from sqlite3_malloc) into a Vdbe.zErrMsg (text stored
** in memory obtained from sqlite3DbMalloc).
*/
void sqlite3VtabImportErrmsg(Vdbe *p, sqlite3_vtab *pVtab){
  sqlite3 *db = p->db;
  sqlite3DbFree(db, p->zErrMsg);
  p->zErrMsg = sqlite3DbStrDup(db, pVtab->zErrMsg);
  sqlite3_free(pVtab->zErrMsg);
  pVtab->zErrMsg = 0;
}
#endif /* SQLITE_OMIT_VIRTUALTABLE */<|MERGE_RESOLUTION|>--- conflicted
+++ resolved
@@ -3582,15 +3582,7 @@
       if( pKeyInfo->aSortOrder[i] ){
         rc = -rc;
       }
-<<<<<<< HEAD
-      assert( CORRUPT_DB || pKeyInfo->db==0
-          || (rc<0 && vdbeRecordCompareDebug(nKey1, pKey1, pPKey2)<0)
-          || (rc>0 && vdbeRecordCompareDebug(nKey1, pKey1, pPKey2)>0)
-          || pKeyInfo->db->mallocFailed
-      );
-=======
       assert( vdbeRecordCompareDebug(nKey1, pKey1, pPKey2, rc) );
->>>>>>> 79211e19
       assert( mem1.zMalloc==0 );  /* See comment below */
       return rc;
     }
@@ -3609,14 +3601,7 @@
   /* rc==0 here means that one or both of the keys ran out of fields and
   ** all the fields up to that point were equal. Return the the default_rc
   ** value.  */
-<<<<<<< HEAD
-  assert( CORRUPT_DB || pKeyInfo->db==0
-       || pPKey2->default_rc==vdbeRecordCompareDebug(nKey1, pKey1, pPKey2) 
-       || pKeyInfo->db->mallocFailed
-  );
-=======
   assert( vdbeRecordCompareDebug(nKey1, pKey1, pPKey2, pPKey2->default_rc) );
->>>>>>> 79211e19
   return pPKey2->default_rc;
 }
 
@@ -3713,16 +3698,7 @@
     res = pPKey2->default_rc;
   }
 
-<<<<<<< HEAD
-  assert( pPKey2->pKeyInfo->db==0
-       || (res==0 && vdbeRecordCompareDebug(nKey1, pKey1, pPKey2)==0)
-       || (res<0 && vdbeRecordCompareDebug(nKey1, pKey1, pPKey2)<0)
-       || (res>0 && vdbeRecordCompareDebug(nKey1, pKey1, pPKey2)>0)
-       || CORRUPT_DB || pPKey2->pKeyInfo->db->mallocFailed
-  );
-=======
   assert( vdbeRecordCompareDebug(nKey1, pKey1, pPKey2, res) );
->>>>>>> 79211e19
   return res;
 }
 
@@ -3782,16 +3758,7 @@
     }
   }
 
-<<<<<<< HEAD
-  assert( pPKey2->pKeyInfo->db==0 
-       || (res==0 && vdbeRecordCompareDebug(nKey1, pKey1, pPKey2)==0)
-       || (res<0 && vdbeRecordCompareDebug(nKey1, pKey1, pPKey2)<0)
-       || (res>0 && vdbeRecordCompareDebug(nKey1, pKey1, pPKey2)>0)
-       || CORRUPT_DB || pPKey2->pKeyInfo->db->mallocFailed
-  );
-=======
   assert( vdbeRecordCompareDebug(nKey1, pKey1, pPKey2, res) );
->>>>>>> 79211e19
   return res;
 }
 
