/*
** 2006 June 7
**
** The author disclaims copyright to this source code.  In place of
** a legal notice, here is a blessing:
**
**    May you do good and not evil.
**    May you find forgiveness for yourself and forgive others.
**    May you share freely, never taking more than you give.
**
*************************************************************************
** This file contains code used to dynamically load extensions into
** the SQLite library.
*/

#ifndef SQLITE_CORE
  #define SQLITE_CORE 1  /* Disable the API redefinition in sqlite3ext.h */
#endif
#include "sqlite3ext.h"
#include "sqliteInt.h"

#ifndef SQLITE_OMIT_LOAD_EXTENSION
/*
** Some API routines are omitted when various features are
** excluded from a build of SQLite.  Substitute a NULL pointer
** for any missing APIs.
*/
#ifndef SQLITE_ENABLE_COLUMN_METADATA
# define sqlite3_column_database_name   0
# define sqlite3_column_database_name16 0
# define sqlite3_column_table_name      0
# define sqlite3_column_table_name16    0
# define sqlite3_column_origin_name     0
# define sqlite3_column_origin_name16   0
#endif

#ifdef SQLITE_OMIT_AUTHORIZATION
# define sqlite3_set_authorizer         0
#endif

#ifdef SQLITE_OMIT_UTF16
# define sqlite3_bind_text16            0
# define sqlite3_collation_needed16     0
# define sqlite3_column_decltype16      0
# define sqlite3_column_name16          0
# define sqlite3_column_text16          0
# define sqlite3_complete16             0
# define sqlite3_create_collation16     0
# define sqlite3_create_function16      0
# define sqlite3_errmsg16               0
# define sqlite3_open16                 0
# define sqlite3_prepare16              0
# define sqlite3_prepare16_v2           0
# define sqlite3_prepare16_v3           0
# define sqlite3_result_error16         0
# define sqlite3_result_text16          0
# define sqlite3_result_text16be        0
# define sqlite3_result_text16le        0
# define sqlite3_value_text16           0
# define sqlite3_value_text16be         0
# define sqlite3_value_text16le         0
# define sqlite3_column_database_name16 0
# define sqlite3_column_table_name16    0
# define sqlite3_column_origin_name16   0
#endif

#ifdef SQLITE_OMIT_COMPLETE
# define sqlite3_complete 0
# define sqlite3_complete16 0
#endif

#ifdef SQLITE_OMIT_DECLTYPE
# define sqlite3_column_decltype16      0
# define sqlite3_column_decltype        0
#endif

#ifdef SQLITE_OMIT_PROGRESS_CALLBACK
# define sqlite3_progress_handler 0
#endif

#ifdef SQLITE_OMIT_VIRTUALTABLE
# define sqlite3_create_module 0
# define sqlite3_create_module_v2 0
# define sqlite3_declare_vtab 0
# define sqlite3_vtab_config 0
# define sqlite3_vtab_on_conflict 0
# define sqlite3_vtab_collation 0
#endif

#ifdef SQLITE_OMIT_SHARED_CACHE
# define sqlite3_enable_shared_cache 0
#endif

#if defined(SQLITE_OMIT_TRACE) || defined(SQLITE_OMIT_DEPRECATED)
# define sqlite3_profile       0
# define sqlite3_trace         0
#endif

#ifdef SQLITE_OMIT_GET_TABLE
# define sqlite3_free_table    0
# define sqlite3_get_table     0
#endif

#ifdef SQLITE_OMIT_INCRBLOB
#define sqlite3_bind_zeroblob  0
#define sqlite3_blob_bytes     0
#define sqlite3_blob_close     0
#define sqlite3_blob_open      0
#define sqlite3_blob_read      0
#define sqlite3_blob_write     0
#define sqlite3_blob_reopen    0
#endif

#if defined(SQLITE_OMIT_TRACE)
# define sqlite3_trace_v2      0
#endif

/*
** The following structure contains pointers to all SQLite API routines.
** A pointer to this structure is passed into extensions when they are
** loaded so that the extension can make calls back into the SQLite
** library.
**
** When adding new APIs, add them to the bottom of this structure
** in order to preserve backwards compatibility.
**
** Extensions that use newer APIs should first call the
** sqlite3_libversion_number() to make sure that the API they
** intend to use is supported by the library.  Extensions should
** also check to make sure that the pointer to the function is
** not NULL before calling it.
*/
static const sqlite3_api_routines sqlite3Apis = {
  sqlite3_aggregate_context,
#ifndef SQLITE_OMIT_DEPRECATED
  sqlite3_aggregate_count,
#else
  0,
#endif
  sqlite3_bind_blob,
  sqlite3_bind_double,
  sqlite3_bind_int,
  sqlite3_bind_int64,
  sqlite3_bind_null,
  sqlite3_bind_parameter_count,
  sqlite3_bind_parameter_index,
  sqlite3_bind_parameter_name,
  sqlite3_bind_text,
  sqlite3_bind_text16,
  sqlite3_bind_value,
  sqlite3_busy_handler,
  sqlite3_busy_timeout,
  sqlite3_changes,
  sqlite3_close,
  sqlite3_collation_needed,
  sqlite3_collation_needed16,
  sqlite3_column_blob,
  sqlite3_column_bytes,
  sqlite3_column_bytes16,
  sqlite3_column_count,
  sqlite3_column_database_name,
  sqlite3_column_database_name16,
  sqlite3_column_decltype,
  sqlite3_column_decltype16,
  sqlite3_column_double,
  sqlite3_column_int,
  sqlite3_column_int64,
  sqlite3_column_name,
  sqlite3_column_name16,
  sqlite3_column_origin_name,
  sqlite3_column_origin_name16,
  sqlite3_column_table_name,
  sqlite3_column_table_name16,
  sqlite3_column_text,
  sqlite3_column_text16,
  sqlite3_column_type,
  sqlite3_column_value,
  sqlite3_commit_hook,
  sqlite3_complete,
  sqlite3_complete16,
  sqlite3_create_collation,
  sqlite3_create_collation16,
  sqlite3_create_function,
  sqlite3_create_function16,
  sqlite3_create_module,
  sqlite3_data_count,
  sqlite3_db_handle,
  sqlite3_declare_vtab,
  sqlite3_enable_shared_cache,
  sqlite3_errcode,
  sqlite3_errmsg,
  sqlite3_errmsg16,
  sqlite3_exec,
#ifndef SQLITE_OMIT_DEPRECATED
  sqlite3_expired,
#else
  0,
#endif
  sqlite3_finalize,
  sqlite3_free,
  sqlite3_free_table,
  sqlite3_get_autocommit,
  sqlite3_get_auxdata,
  sqlite3_get_table,
  0,     /* Was sqlite3_global_recover(), but that function is deprecated */
  sqlite3_interrupt,
  sqlite3_last_insert_rowid,
  sqlite3_libversion,
  sqlite3_libversion_number,
  sqlite3_malloc,
  sqlite3_mprintf,
  sqlite3_open,
  sqlite3_open16,
  sqlite3_prepare,
  sqlite3_prepare16,
  sqlite3_profile,
  sqlite3_progress_handler,
  sqlite3_realloc,
  sqlite3_reset,
  sqlite3_result_blob,
  sqlite3_result_double,
  sqlite3_result_error,
  sqlite3_result_error16,
  sqlite3_result_int,
  sqlite3_result_int64,
  sqlite3_result_null,
  sqlite3_result_text,
  sqlite3_result_text16,
  sqlite3_result_text16be,
  sqlite3_result_text16le,
  sqlite3_result_value,
  sqlite3_rollback_hook,
  sqlite3_set_authorizer,
  sqlite3_set_auxdata,
  sqlite3_snprintf,
  sqlite3_step,
  sqlite3_table_column_metadata,
#ifndef SQLITE_OMIT_DEPRECATED
  sqlite3_thread_cleanup,
#else
  0,
#endif
  sqlite3_total_changes,
  sqlite3_trace,
#ifndef SQLITE_OMIT_DEPRECATED
  sqlite3_transfer_bindings,
#else
  0,
#endif
  sqlite3_update_hook,
  sqlite3_user_data,
  sqlite3_value_blob,
  sqlite3_value_bytes,
  sqlite3_value_bytes16,
  sqlite3_value_double,
  sqlite3_value_int,
  sqlite3_value_int64,
  sqlite3_value_numeric_type,
  sqlite3_value_text,
  sqlite3_value_text16,
  sqlite3_value_text16be,
  sqlite3_value_text16le,
  sqlite3_value_type,
  sqlite3_vmprintf,
  /*
  ** The original API set ends here.  All extensions can call any
  ** of the APIs above provided that the pointer is not NULL.  But
  ** before calling APIs that follow, extension should check the
  ** sqlite3_libversion_number() to make sure they are dealing with
  ** a library that is new enough to support that API.
  *************************************************************************
  */
  sqlite3_overload_function,

  /*
  ** Added after 3.3.13
  */
  sqlite3_prepare_v2,
  sqlite3_prepare16_v2,
  sqlite3_clear_bindings,

  /*
  ** Added for 3.4.1
  */
  sqlite3_create_module_v2,

  /*
  ** Added for 3.5.0
  */
  sqlite3_bind_zeroblob,
  sqlite3_blob_bytes,
  sqlite3_blob_close,
  sqlite3_blob_open,
  sqlite3_blob_read,
  sqlite3_blob_write,
  sqlite3_create_collation_v2,
  sqlite3_file_control,
  sqlite3_memory_highwater,
  sqlite3_memory_used,
#ifdef SQLITE_MUTEX_OMIT
  0, 
  0, 
  0,
  0,
  0,
#else
  sqlite3_mutex_alloc,
  sqlite3_mutex_enter,
  sqlite3_mutex_free,
  sqlite3_mutex_leave,
  sqlite3_mutex_try,
#endif
  sqlite3_open_v2,
  sqlite3_release_memory,
  sqlite3_result_error_nomem,
  sqlite3_result_error_toobig,
  sqlite3_sleep,
  sqlite3_soft_heap_limit,
  sqlite3_vfs_find,
  sqlite3_vfs_register,
  sqlite3_vfs_unregister,

  /*
  ** Added for 3.5.8
  */
  sqlite3_threadsafe,
  sqlite3_result_zeroblob,
  sqlite3_result_error_code,
  sqlite3_test_control,
  sqlite3_randomness,
  sqlite3_context_db_handle,

  /*
  ** Added for 3.6.0
  */
  sqlite3_extended_result_codes,
  sqlite3_limit,
  sqlite3_next_stmt,
  sqlite3_sql,
  sqlite3_status,

  /*
  ** Added for 3.7.4
  */
  sqlite3_backup_finish,
  sqlite3_backup_init,
  sqlite3_backup_pagecount,
  sqlite3_backup_remaining,
  sqlite3_backup_step,
#ifndef SQLITE_OMIT_COMPILEOPTION_DIAGS
  sqlite3_compileoption_get,
  sqlite3_compileoption_used,
#else
  0,
  0,
#endif
  sqlite3_create_function_v2,
  sqlite3_db_config,
  sqlite3_db_mutex,
  sqlite3_db_status,
  sqlite3_extended_errcode,
  sqlite3_log,
  sqlite3_soft_heap_limit64,
  sqlite3_sourceid,
  sqlite3_stmt_status,
  sqlite3_strnicmp,
#ifdef SQLITE_ENABLE_UNLOCK_NOTIFY
  sqlite3_unlock_notify,
#else
  0,
#endif
#ifndef SQLITE_OMIT_WAL
  sqlite3_wal_autocheckpoint,
  sqlite3_wal_checkpoint,
  sqlite3_wal_hook,
#else
  0,
  0,
  0,
#endif
  sqlite3_blob_reopen,
  sqlite3_vtab_config,
  sqlite3_vtab_on_conflict,
  sqlite3_close_v2,
  sqlite3_db_filename,
  sqlite3_db_readonly,
  sqlite3_db_release_memory,
  sqlite3_errstr,
  sqlite3_stmt_busy,
  sqlite3_stmt_readonly,
  sqlite3_stricmp,
  sqlite3_uri_boolean,
  sqlite3_uri_int64,
  sqlite3_uri_parameter,
  sqlite3_vsnprintf,
  sqlite3_wal_checkpoint_v2,
  /* Version 3.8.7 and later */
  sqlite3_auto_extension,
  sqlite3_bind_blob64,
  sqlite3_bind_text64,
  sqlite3_cancel_auto_extension,
  sqlite3_load_extension,
  sqlite3_malloc64,
  sqlite3_msize,
  sqlite3_realloc64,
  sqlite3_reset_auto_extension,
  sqlite3_result_blob64,
  sqlite3_result_text64,
  sqlite3_strglob,
  /* Version 3.8.11 and later */
  (sqlite3_value*(*)(const sqlite3_value*))sqlite3_value_dup,
  sqlite3_value_free,
  sqlite3_result_zeroblob64,
  sqlite3_bind_zeroblob64,
  /* Version 3.9.0 and later */
  sqlite3_value_subtype,
  sqlite3_result_subtype,
  /* Version 3.10.0 and later */
  sqlite3_status64,
  sqlite3_strlike,
  sqlite3_db_cacheflush,
  /* Version 3.12.0 and later */
  sqlite3_system_errno,
  /* Version 3.14.0 and later */
  sqlite3_trace_v2,
  sqlite3_expanded_sql,
  /* Version 3.18.0 and later */
  sqlite3_set_last_insert_rowid,
  /* Version 3.20.0 and later */
  sqlite3_prepare_v3,
  sqlite3_prepare16_v3,
  sqlite3_bind_pointer,
  sqlite3_result_pointer,
  sqlite3_value_pointer,
  /* Version 3.22.0 and later */
  sqlite3_vtab_nochange,
  sqlite3_value_nochange,
  sqlite3_vtab_collation,
  /* Version 3.24.0 and later */
  sqlite3_keyword_count,
  sqlite3_keyword_name,
  sqlite3_keyword_check,
  sqlite3_str_new,
  sqlite3_str_finish,
  sqlite3_str_appendf,
  sqlite3_str_vappendf,
  sqlite3_str_append,
  sqlite3_str_appendall,
  sqlite3_str_appendchar,
  sqlite3_str_reset,
  sqlite3_str_errcode,
  sqlite3_str_length,
  sqlite3_str_value,
  /* Version 3.25.0 and later */
  sqlite3_create_window_function,
  /* Version 3.26.0 and later */
#ifdef SQLITE_ENABLE_NORMALIZE
  sqlite3_normalized_sql,
#else
  0,
#endif
  /* Version 3.28.0 and later */
  sqlite3_stmt_isexplain,
  sqlite3_value_frombind,
  /* Version 3.30.0 and later */
#ifndef SQLITE_OMIT_VIRTUALTABLE
  sqlite3_drop_modules,
<<<<<<< HEAD
  sqlite3_hard_heap_limit64
=======
#else
  0,
#endif
>>>>>>> 01d1801c
};

/*
** Attempt to load an SQLite extension library contained in the file
** zFile.  The entry point is zProc.  zProc may be 0 in which case a
** default entry point name (sqlite3_extension_init) is used.  Use
** of the default name is recommended.
**
** Return SQLITE_OK on success and SQLITE_ERROR if something goes wrong.
**
** If an error occurs and pzErrMsg is not 0, then fill *pzErrMsg with 
** error message text.  The calling function should free this memory
** by calling sqlite3DbFree(db, ).
*/
static int sqlite3LoadExtension(
  sqlite3 *db,          /* Load the extension into this database connection */
  const char *zFile,    /* Name of the shared library containing extension */
  const char *zProc,    /* Entry point.  Use "sqlite3_extension_init" if 0 */
  char **pzErrMsg       /* Put error message here if not 0 */
){
  sqlite3_vfs *pVfs = db->pVfs;
  void *handle;
  sqlite3_loadext_entry xInit;
  char *zErrmsg = 0;
  const char *zEntry;
  char *zAltEntry = 0;
  void **aHandle;
  u64 nMsg = 300 + sqlite3Strlen30(zFile);
  int ii;
  int rc;

  /* Shared library endings to try if zFile cannot be loaded as written */
  static const char *azEndings[] = {
#if SQLITE_OS_WIN
     "dll"   
#elif defined(__APPLE__)
     "dylib"
#else
     "so"
#endif
  };


  if( pzErrMsg ) *pzErrMsg = 0;

  /* Ticket #1863.  To avoid a creating security problems for older
  ** applications that relink against newer versions of SQLite, the
  ** ability to run load_extension is turned off by default.  One
  ** must call either sqlite3_enable_load_extension(db) or
  ** sqlite3_db_config(db, SQLITE_DBCONFIG_ENABLE_LOAD_EXTENSION, 1, 0)
  ** to turn on extension loading.
  */
  if( (db->flags & SQLITE_LoadExtension)==0 ){
    if( pzErrMsg ){
      *pzErrMsg = sqlite3_mprintf("not authorized");
    }
    return SQLITE_ERROR;
  }

  zEntry = zProc ? zProc : "sqlite3_extension_init";

  handle = sqlite3OsDlOpen(pVfs, zFile);
#if SQLITE_OS_UNIX || SQLITE_OS_WIN
  for(ii=0; ii<ArraySize(azEndings) && handle==0; ii++){
    char *zAltFile = sqlite3_mprintf("%s.%s", zFile, azEndings[ii]);
    if( zAltFile==0 ) return SQLITE_NOMEM_BKPT;
    handle = sqlite3OsDlOpen(pVfs, zAltFile);
    sqlite3_free(zAltFile);
  }
#endif
  if( handle==0 ){
    if( pzErrMsg ){
      *pzErrMsg = zErrmsg = sqlite3_malloc64(nMsg);
      if( zErrmsg ){
        sqlite3_snprintf(nMsg, zErrmsg, 
            "unable to open shared library [%s]", zFile);
        sqlite3OsDlError(pVfs, nMsg-1, zErrmsg);
      }
    }
    return SQLITE_ERROR;
  }
  xInit = (sqlite3_loadext_entry)sqlite3OsDlSym(pVfs, handle, zEntry);

  /* If no entry point was specified and the default legacy
  ** entry point name "sqlite3_extension_init" was not found, then
  ** construct an entry point name "sqlite3_X_init" where the X is
  ** replaced by the lowercase value of every ASCII alphabetic 
  ** character in the filename after the last "/" upto the first ".",
  ** and eliding the first three characters if they are "lib".  
  ** Examples:
  **
  **    /usr/local/lib/libExample5.4.3.so ==>  sqlite3_example_init
  **    C:/lib/mathfuncs.dll              ==>  sqlite3_mathfuncs_init
  */
  if( xInit==0 && zProc==0 ){
    int iFile, iEntry, c;
    int ncFile = sqlite3Strlen30(zFile);
    zAltEntry = sqlite3_malloc64(ncFile+30);
    if( zAltEntry==0 ){
      sqlite3OsDlClose(pVfs, handle);
      return SQLITE_NOMEM_BKPT;
    }
    memcpy(zAltEntry, "sqlite3_", 8);
    for(iFile=ncFile-1; iFile>=0 && zFile[iFile]!='/'; iFile--){}
    iFile++;
    if( sqlite3_strnicmp(zFile+iFile, "lib", 3)==0 ) iFile += 3;
    for(iEntry=8; (c = zFile[iFile])!=0 && c!='.'; iFile++){
      if( sqlite3Isalpha(c) ){
        zAltEntry[iEntry++] = (char)sqlite3UpperToLower[(unsigned)c];
      }
    }
    memcpy(zAltEntry+iEntry, "_init", 6);
    zEntry = zAltEntry;
    xInit = (sqlite3_loadext_entry)sqlite3OsDlSym(pVfs, handle, zEntry);
  }
  if( xInit==0 ){
    if( pzErrMsg ){
      nMsg += sqlite3Strlen30(zEntry);
      *pzErrMsg = zErrmsg = sqlite3_malloc64(nMsg);
      if( zErrmsg ){
        sqlite3_snprintf(nMsg, zErrmsg,
            "no entry point [%s] in shared library [%s]", zEntry, zFile);
        sqlite3OsDlError(pVfs, nMsg-1, zErrmsg);
      }
    }
    sqlite3OsDlClose(pVfs, handle);
    sqlite3_free(zAltEntry);
    return SQLITE_ERROR;
  }
  sqlite3_free(zAltEntry);
  rc = xInit(db, &zErrmsg, &sqlite3Apis);
  if( rc ){
    if( rc==SQLITE_OK_LOAD_PERMANENTLY ) return SQLITE_OK;
    if( pzErrMsg ){
      *pzErrMsg = sqlite3_mprintf("error during initialization: %s", zErrmsg);
    }
    sqlite3_free(zErrmsg);
    sqlite3OsDlClose(pVfs, handle);
    return SQLITE_ERROR;
  }

  /* Append the new shared library handle to the db->aExtension array. */
  aHandle = sqlite3DbMallocZero(db, sizeof(handle)*(db->nExtension+1));
  if( aHandle==0 ){
    return SQLITE_NOMEM_BKPT;
  }
  if( db->nExtension>0 ){
    memcpy(aHandle, db->aExtension, sizeof(handle)*db->nExtension);
  }
  sqlite3DbFree(db, db->aExtension);
  db->aExtension = aHandle;

  db->aExtension[db->nExtension++] = handle;
  return SQLITE_OK;
}
int sqlite3_load_extension(
  sqlite3 *db,          /* Load the extension into this database connection */
  const char *zFile,    /* Name of the shared library containing extension */
  const char *zProc,    /* Entry point.  Use "sqlite3_extension_init" if 0 */
  char **pzErrMsg       /* Put error message here if not 0 */
){
  int rc;
  sqlite3_mutex_enter(db->mutex);
  rc = sqlite3LoadExtension(db, zFile, zProc, pzErrMsg);
  rc = sqlite3ApiExit(db, rc);
  sqlite3_mutex_leave(db->mutex);
  return rc;
}

/*
** Call this routine when the database connection is closing in order
** to clean up loaded extensions
*/
void sqlite3CloseExtensions(sqlite3 *db){
  int i;
  assert( sqlite3_mutex_held(db->mutex) );
  for(i=0; i<db->nExtension; i++){
    sqlite3OsDlClose(db->pVfs, db->aExtension[i]);
  }
  sqlite3DbFree(db, db->aExtension);
}

/*
** Enable or disable extension loading.  Extension loading is disabled by
** default so as not to open security holes in older applications.
*/
int sqlite3_enable_load_extension(sqlite3 *db, int onoff){
  sqlite3_mutex_enter(db->mutex);
  if( onoff ){
    db->flags |= SQLITE_LoadExtension|SQLITE_LoadExtFunc;
  }else{
    db->flags &= ~(u64)(SQLITE_LoadExtension|SQLITE_LoadExtFunc);
  }
  sqlite3_mutex_leave(db->mutex);
  return SQLITE_OK;
}

#endif /* !defined(SQLITE_OMIT_LOAD_EXTENSION) */

/*
** The following object holds the list of automatically loaded
** extensions.
**
** This list is shared across threads.  The SQLITE_MUTEX_STATIC_MASTER
** mutex must be held while accessing this list.
*/
typedef struct sqlite3AutoExtList sqlite3AutoExtList;
static SQLITE_WSD struct sqlite3AutoExtList {
  u32 nExt;              /* Number of entries in aExt[] */          
  void (**aExt)(void);   /* Pointers to the extension init functions */
} sqlite3Autoext = { 0, 0 };

/* The "wsdAutoext" macro will resolve to the autoextension
** state vector.  If writable static data is unsupported on the target,
** we have to locate the state vector at run-time.  In the more common
** case where writable static data is supported, wsdStat can refer directly
** to the "sqlite3Autoext" state vector declared above.
*/
#ifdef SQLITE_OMIT_WSD
# define wsdAutoextInit \
  sqlite3AutoExtList *x = &GLOBAL(sqlite3AutoExtList,sqlite3Autoext)
# define wsdAutoext x[0]
#else
# define wsdAutoextInit
# define wsdAutoext sqlite3Autoext
#endif


/*
** Register a statically linked extension that is automatically
** loaded by every new database connection.
*/
int sqlite3_auto_extension(
  void (*xInit)(void)
){
  int rc = SQLITE_OK;
#ifndef SQLITE_OMIT_AUTOINIT
  rc = sqlite3_initialize();
  if( rc ){
    return rc;
  }else
#endif
  {
    u32 i;
#if SQLITE_THREADSAFE
    sqlite3_mutex *mutex = sqlite3MutexAlloc(SQLITE_MUTEX_STATIC_MASTER);
#endif
    wsdAutoextInit;
    sqlite3_mutex_enter(mutex);
    for(i=0; i<wsdAutoext.nExt; i++){
      if( wsdAutoext.aExt[i]==xInit ) break;
    }
    if( i==wsdAutoext.nExt ){
      u64 nByte = (wsdAutoext.nExt+1)*sizeof(wsdAutoext.aExt[0]);
      void (**aNew)(void);
      aNew = sqlite3_realloc64(wsdAutoext.aExt, nByte);
      if( aNew==0 ){
        rc = SQLITE_NOMEM_BKPT;
      }else{
        wsdAutoext.aExt = aNew;
        wsdAutoext.aExt[wsdAutoext.nExt] = xInit;
        wsdAutoext.nExt++;
      }
    }
    sqlite3_mutex_leave(mutex);
    assert( (rc&0xff)==rc );
    return rc;
  }
}

/*
** Cancel a prior call to sqlite3_auto_extension.  Remove xInit from the
** set of routines that is invoked for each new database connection, if it
** is currently on the list.  If xInit is not on the list, then this
** routine is a no-op.
**
** Return 1 if xInit was found on the list and removed.  Return 0 if xInit
** was not on the list.
*/
int sqlite3_cancel_auto_extension(
  void (*xInit)(void)
){
#if SQLITE_THREADSAFE
  sqlite3_mutex *mutex = sqlite3MutexAlloc(SQLITE_MUTEX_STATIC_MASTER);
#endif
  int i;
  int n = 0;
  wsdAutoextInit;
  sqlite3_mutex_enter(mutex);
  for(i=(int)wsdAutoext.nExt-1; i>=0; i--){
    if( wsdAutoext.aExt[i]==xInit ){
      wsdAutoext.nExt--;
      wsdAutoext.aExt[i] = wsdAutoext.aExt[wsdAutoext.nExt];
      n++;
      break;
    }
  }
  sqlite3_mutex_leave(mutex);
  return n;
}

/*
** Reset the automatic extension loading mechanism.
*/
void sqlite3_reset_auto_extension(void){
#ifndef SQLITE_OMIT_AUTOINIT
  if( sqlite3_initialize()==SQLITE_OK )
#endif
  {
#if SQLITE_THREADSAFE
    sqlite3_mutex *mutex = sqlite3MutexAlloc(SQLITE_MUTEX_STATIC_MASTER);
#endif
    wsdAutoextInit;
    sqlite3_mutex_enter(mutex);
    sqlite3_free(wsdAutoext.aExt);
    wsdAutoext.aExt = 0;
    wsdAutoext.nExt = 0;
    sqlite3_mutex_leave(mutex);
  }
}

/*
** Load all automatic extensions.
**
** If anything goes wrong, set an error in the database connection.
*/
void sqlite3AutoLoadExtensions(sqlite3 *db){
  u32 i;
  int go = 1;
  int rc;
  sqlite3_loadext_entry xInit;

  wsdAutoextInit;
  if( wsdAutoext.nExt==0 ){
    /* Common case: early out without every having to acquire a mutex */
    return;
  }
  for(i=0; go; i++){
    char *zErrmsg;
#if SQLITE_THREADSAFE
    sqlite3_mutex *mutex = sqlite3MutexAlloc(SQLITE_MUTEX_STATIC_MASTER);
#endif
#ifdef SQLITE_OMIT_LOAD_EXTENSION
    const sqlite3_api_routines *pThunk = 0;
#else
    const sqlite3_api_routines *pThunk = &sqlite3Apis;
#endif
    sqlite3_mutex_enter(mutex);
    if( i>=wsdAutoext.nExt ){
      xInit = 0;
      go = 0;
    }else{
      xInit = (sqlite3_loadext_entry)wsdAutoext.aExt[i];
    }
    sqlite3_mutex_leave(mutex);
    zErrmsg = 0;
    if( xInit && (rc = xInit(db, &zErrmsg, pThunk))!=0 ){
      sqlite3ErrorWithMsg(db, rc,
            "automatic extension loading failed: %s", zErrmsg);
      go = 0;
    }
    sqlite3_free(zErrmsg);
  }
}<|MERGE_RESOLUTION|>--- conflicted
+++ resolved
@@ -465,13 +465,11 @@
   /* Version 3.30.0 and later */
 #ifndef SQLITE_OMIT_VIRTUALTABLE
   sqlite3_drop_modules,
-<<<<<<< HEAD
-  sqlite3_hard_heap_limit64
-=======
-#else
-  0,
-#endif
->>>>>>> 01d1801c
+#else
+  0,
+#endif
+  /* Version 3.31.0 and later */
+  sqlite3_hard_heap_limit64,
 };
 
 /*
